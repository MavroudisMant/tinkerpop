<!--
Licensed to the Apache Software Foundation (ASF) under one or more
contributor license agreements.  See the NOTICE file distributed with
this work for additional information regarding copyright ownership.
The ASF licenses this file to You under the Apache License, Version 2.0
(the "License"); you may not use this file except in compliance with
the License.  You may obtain a copy of the License at

  http://www.apache.org/licenses/LICENSE-2.0

Unless required by applicable law or agreed to in writing, software
distributed under the License is distributed on an "AS IS" BASIS,
WITHOUT WARRANTIES OR CONDITIONS OF ANY KIND, either express or implied.
See the License for the specific language governing permissions and
limitations under the License.
-->
<project xmlns="http://maven.apache.org/POM/4.0.0"
         xmlns:xsi="http://www.w3.org/2001/XMLSchema-instance"
         xsi:schemaLocation="http://maven.apache.org/POM/4.0.0 http://maven.apache.org/xsd/maven-4.0.0.xsd">
    <modelVersion>4.0.0</modelVersion>
    <parent>
        <groupId>org.apache.tinkerpop</groupId>
        <artifactId>tinkerpop</artifactId>
        <version>3.6.5-SNAPSHOT</version>
    </parent>
    <artifactId>gremlin-javascript</artifactId>
    <name>Apache TinkerPop :: Gremlin Javascript</name>
    <properties>
        <maven.test.skip>false</maven.test.skip>
        <skipTests>${maven.test.skip}</skipTests>
<<<<<<< HEAD
        <npm.version>8.1.0</npm.version>
        <node.version>v16.13.0</node.version>
=======
        <npm.version>8.19.4</npm.version>
        <node.version>v16.20.0</node.version>
>>>>>>> 42a276f3
    </properties>
    <build>
        <directory>${basedir}/target</directory>
        <finalName>${project.artifactId}-${project.version}</finalName>
        <pluginManagement>
            <plugins>
                <plugin>
                    <groupId>com.github.eirslett</groupId>
                    <artifactId>frontend-maven-plugin</artifactId>
                    <version>1.12.1</version>
                </plugin>
            </plugins>
        </pluginManagement>
        <plugins>
            <plugin>
                <!--
                Use gmavenplus-plugin to:
                    - Generate js sources
                -->
                <groupId>org.codehaus.gmavenplus</groupId>
                <artifactId>gmavenplus-plugin</artifactId>
                <dependencies>
                    <dependency>
                        <groupId>org.apache.tinkerpop</groupId>
                        <artifactId>gremlin-server</artifactId>
                        <version>${project.version}</version>
                    </dependency>
                    <dependency>
                        <groupId>org.apache.tinkerpop</groupId>
                        <artifactId>gremlin-test</artifactId>
                        <version>${project.version}</version>
                    </dependency>
                    <dependency>
                        <groupId>org.apache.tinkerpop</groupId>
                        <artifactId>neo4j-gremlin</artifactId>
                        <version>${project.version}</version>
                    </dependency>
                    <dependency>
                        <groupId>commons-io</groupId>
                        <artifactId>commons-io</artifactId>
                        <version>${commons.io.version}</version>
                    </dependency>
					<dependency>
						<groupId>ch.qos.logback</groupId>
						<artifactId>logback-classic</artifactId>
						<version>${logback.version}</version>
						<scope>runtime</scope>
					</dependency>
                    <dependency>
                        <groupId>org.codehaus.groovy</groupId>
                        <artifactId>groovy-all</artifactId>
                        <version>${groovy.version}</version>
                        <type>pom</type>
                        <scope>runtime</scope>
                    </dependency>
                </dependencies>
                <executions>
                    <execution>
                        <id>generate-radish-support</id>
                        <phase>generate-sources</phase>
                        <goals>
                            <goal>execute</goal>
                        </goals>
                        <configuration>
                            <properties>
                                <property>
                                    <name>projectBaseDir</name>
                                    <value>${project.basedir}/../</value>
                                </property>
                            </properties>
                            <scripts>
                                <script>${project.basedir}/build/generate.groovy</script>
                            </scripts>
                        </configuration>
                    </execution>
                    <execution>
                        <id>update-version</id>
                        <phase>generate-sources</phase>
                        <goals>
                            <goal>execute</goal>
                        </goals>
                        <configuration>
                            <scripts>
                                <script>
                                    def mavenVersion = "${project.version}"
                                    def versionForJs = mavenVersion.replace("-SNAPSHOT", "-alpha1")
                                    def platformAgnosticBaseDirPath = project.basedir.getAbsolutePath().replace("\\", "/")
                                    def file = new File(platformAgnosticBaseDirPath + "/src/main/javascript/gremlin-javascript/package.json")
                                    file.write(file.getText("UTF-8").replaceFirst(/"version": "(.*)",/, "\"version\": \"" + versionForJs + "\","))
                                </script>
                            </scripts>
                        </configuration>
                    </execution>
                </executions>
            </plugin>
            <plugin>
                <groupId>org.apache.maven.plugins</groupId>
                <artifactId>maven-clean-plugin</artifactId>
                <executions>
                    <execution>
                        <goals>
                            <goal>clean</goal>
                        </goals>
                    </execution>
                </executions>
            </plugin>
            <plugin>
                <groupId>com.github.eirslett</groupId>
                <artifactId>frontend-maven-plugin</artifactId>
                <executions>
                    <execution>
                        <id>install node and npm</id>
                        <phase>validate</phase>
                        <goals>
                            <goal>install-node-and-npm</goal>
                        </goals>
                    </execution>
                    <execution>
                        <id>npm install</id>
                        <phase>validate</phase>
                        <goals>
                            <goal>npm</goal>
                        </goals>
                        <configuration>
                            <arguments>ci</arguments>
                        </configuration>
                    </execution>
                    <execution>
                        <id>npm lint</id>
                        <phase>validate</phase>
                        <goals>
                            <goal>npm</goal>
                        </goals>
                        <configuration>
                            <skip>${skipTests}</skip>
                            <arguments>run lint</arguments>
                            <failOnError>true</failOnError>
                        </configuration>
                    </execution>
                    <execution>
                        <id>grunt jsdoc</id>
                        <goals>
                            <goal>grunt</goal>
                        </goals>
                        <phase>generate-resources</phase>
                        <configuration>
                            <arguments>jsdoc</arguments>
                        </configuration>
                    </execution>
                </executions>
                <configuration>
                    <workingDirectory>src/main/javascript/gremlin-javascript</workingDirectory>
                    <nodeVersion>${node.version}</nodeVersion>
                    <npmVersion>${npm.version}</npmVersion>
                </configuration>
            </plugin>
            <!--
            there is no point to building/deploying the jvm stuff - there is no java source really - just poms
            -->
            <plugin>
                <groupId>org.apache.maven.plugins</groupId>
                <artifactId>maven-javadoc-plugin</artifactId>
                <configuration>
                    <skip>true</skip>
                </configuration>
            </plugin>
            <plugin>
                <groupId>org.apache.maven.plugins</groupId>
                <artifactId>maven-source-plugin</artifactId>
                <configuration>
                    <skipSource>true</skipSource>
                </configuration>
            </plugin>
            <plugin>
                <groupId>org.apache.maven.plugins</groupId>
                <artifactId>maven-install-plugin</artifactId>
                <configuration>
                    <skip>true</skip>
                </configuration>
            </plugin>
            <plugin>
                <groupId>org.apache.maven.plugins</groupId>
                <artifactId>maven-deploy-plugin</artifactId>
                <configuration>
                    <skip>true</skip>
                </configuration>
            </plugin>
        </plugins>
    </build>
    <profiles>
        <!-- Test gremlin-javascript in Docker -->
        <profile>
            <id>glv-js</id>
            <activation>
                <activeByDefault>true</activeByDefault>
            </activation>
            <build>
                <finalName>${project.artifactId}-${project.version}</finalName>
                <plugins>
                    <plugin>
                        <artifactId>exec-maven-plugin</artifactId>
                        <groupId>org.codehaus.mojo</groupId>
                        <version>1.2.1</version>
                        <executions>
                            <execution>
                                <id>run-tests</id>
                                <phase>integration-test</phase>
                                <goals>
                                    <goal>exec</goal>
                                </goals>
                                <configuration>
                                    <skip>${skipTests}</skip>
                                    <environmentVariables>
                                        <GREMLIN_SERVER>${project.version}</GREMLIN_SERVER>
                                        <ABS_PROJECT_HOME>${project.basedir}/../</ABS_PROJECT_HOME>
                                        <!-- setting this env variable is needed to be cross-platform compatible -->
                                        <HOME>${user.home}</HOME>
                                    </environmentVariables>
                                    <executable>docker-compose</executable>
                                    <arguments>
                                        <argument>up</argument>
                                        <argument>--build</argument>
                                        <argument>--exit-code-from</argument>
                                        <argument>gremlin-js-integration-tests</argument>
                                    </arguments>
                                    <workingDirectory>./src/main/javascript/gremlin-javascript</workingDirectory>
                                </configuration>
                            </execution>
                            <execution>
                                <id>shutdown-container</id>
                                <phase>integration-test</phase>
                                <goals>
                                    <goal>exec</goal>
                                </goals>
                                <configuration>
                                    <skip>${skipTests}</skip>
                                    <!-- don't need to set env variables for container tear down -->
                                    <executable>docker-compose</executable>
                                    <arguments>
                                        <argument>down</argument>
                                    </arguments>
                                    <workingDirectory>./src/main/javascript/gremlin-javascript</workingDirectory>
                                </configuration>
                            </execution>
                            <execution>
                                <id>remove-dangling-images</id>
                                <phase>integration-test</phase>
                                <goals>
                                    <goal>exec</goal>
                                </goals>
                                <configuration>
                                    <skip>${skipTests}</skip>
                                    <executable>docker</executable>
                                    <arguments>
                                        <argument>image</argument>
                                        <argument>prune</argument>
                                        <argument>--filter</argument>
                                        <argument>label=maintainer=dev@tinkerpop.apache.org</argument>
                                        <argument>-f</argument>
                                    </arguments>
                                </configuration>
                            </execution>
                        </executions>
                    </plugin>
                </plugins>
            </build>
        </profile>
        <!--
        Provides a way to deploy the gremlin-javascript GLV to npm. This cannot be part of the standard maven execution
        because npm does not have a staging environment like sonatype for releases. As soon as the release is
        published it is public. In our release workflow, deploy occurs prior to vote on the release and we can't
        make this stuff public until the vote is over.
        -->
        <profile>
            <id>glv-javascript-deploy</id>
            <activation>
                <activeByDefault>false</activeByDefault>
                <property>
                    <name>npm</name>
                </property>
            </activation>
            <build>
                <plugins>
                    <plugin>
                        <groupId>com.github.eirslett</groupId>
                        <artifactId>frontend-maven-plugin</artifactId>
                        <executions>
                            <execution>
                                <id>npm publish</id>
                                <phase>deploy</phase>
                                <goals>
                                    <goal>npm</goal>
                                </goals>
                                <configuration>
                                    <arguments>publish</arguments>
                                </configuration>
                            </execution>
                        </executions>
                        <configuration>
                            <!--
                            skip needs to be overridden given how the <configuration> is specified in the main build.
                            it should be fine to just always deploy because this <profile> needs to be manually
                            activated and that should be good enough given our deployment process.
                            -->
                            <skip>false</skip>
                            <workingDirectory>src/main/javascript/gremlin-javascript</workingDirectory>
                            <nodeVersion>${node.version}</nodeVersion>
                            <npmVersion>${npm.version}</npmVersion>
                        </configuration>
                    </plugin>
                </plugins>
            </build>
        </profile>
    </profiles>
</project><|MERGE_RESOLUTION|>--- conflicted
+++ resolved
@@ -28,13 +28,8 @@
     <properties>
         <maven.test.skip>false</maven.test.skip>
         <skipTests>${maven.test.skip}</skipTests>
-<<<<<<< HEAD
-        <npm.version>8.1.0</npm.version>
-        <node.version>v16.13.0</node.version>
-=======
         <npm.version>8.19.4</npm.version>
         <node.version>v16.20.0</node.version>
->>>>>>> 42a276f3
     </properties>
     <build>
         <directory>${basedir}/target</directory>
