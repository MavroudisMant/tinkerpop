/*
 * Licensed to the Apache Software Foundation (ASF) under one
 * or more contributor license agreements.  See the NOTICE file
 * distributed with this work for additional information
 * regarding copyright ownership.  The ASF licenses this file
 * to you under the Apache License, Version 2.0 (the
 * "License"); you may not use this file except in compliance
 * with the License.  You may obtain a copy of the License at
 *
 * http://www.apache.org/licenses/LICENSE-2.0
 *
 * Unless required by applicable law or agreed to in writing,
 * software distributed under the License is distributed on an
 * "AS IS" BASIS, WITHOUT WARRANTIES OR CONDITIONS OF ANY
 * KIND, either express or implied.  See the License for the
 * specific language governing permissions and limitations
 * under the License.
 */
package org.apache.tinkerpop.gremlin.process;

import org.apache.tinkerpop.gremlin.AbstractGremlinTest;
import org.apache.tinkerpop.gremlin.GraphManager;
import org.apache.tinkerpop.gremlin.process.remote.traversal.RemoteTraversalSideEffects;
import org.apache.tinkerpop.gremlin.process.traversal.Traversal;
import org.apache.tinkerpop.gremlin.process.traversal.TraversalEngine;
import org.apache.tinkerpop.gremlin.process.traversal.TraversalSideEffects;
import org.apache.tinkerpop.gremlin.process.traversal.step.util.MapHelper;
import org.apache.tinkerpop.gremlin.structure.util.StringFactory;
import org.junit.Before;
import org.slf4j.Logger;
import org.slf4j.LoggerFactory;

import java.util.ArrayList;
import java.util.Comparator;
import java.util.HashMap;
import java.util.List;
import java.util.Map;
import java.util.UUID;
import java.util.stream.Collectors;

import static org.hamcrest.MatcherAssert.assertThat;
import static org.hamcrest.core.Is.is;
import static org.junit.Assert.assertEquals;
import static org.junit.Assert.assertFalse;
import static org.junit.Assume.assumeTrue;

/**
 * Base test class for Gremlin Process tests.
 *
 * @author Stephen Mallette (http://stephen.genoprime.com)
 */
public abstract class AbstractGremlinProcessTest extends AbstractGremlinTest {
    private static final Logger logger = LoggerFactory.getLogger(AbstractGremlinProcessTest.class);

    /**
     * Determines if a graph meets requirements for execution.  All gremlin process tests should check this
     * method as part of a call to {@code assumeTrue} to ensure that the test doesn't require the computer
     * feature or if it does require the computer feature then ensure that the graph being tested supports it.
     */
    protected boolean graphMeetsTestRequirements() {
        return !hasGraphComputerRequirement() || graph.features().graph().supportsComputer();
    }

    /**
     * Determines if this test suite has "computer" requirements.
     */
    protected boolean hasGraphComputerRequirement() {
        // do the negation of STANDARD as we expect a future type of REASONING that would infer COMPUTER support
        return !GraphManager.getTraversalEngineType().equals(TraversalEngine.Type.STANDARD);
    }

    @Before
    public void setupTest() {
        assumeTrue(graphMeetsTestRequirements());

        try {
            // ignore tests that aren't supported by a specific TraversalEngine
            final String testName = name.getMethodName();

            // tests that are parameterized have a square bracket with parameterized name appended to the actual
            // test method name. have to strip that off so that reflection can find it
            final String methodName = testName.contains("[") ? testName.substring(0, testName.indexOf('[')) : testName;
            final IgnoreEngine ignoreEngine = this.getClass().getMethod(methodName).getAnnotation(IgnoreEngine.class);
            if (ignoreEngine != null)
                assumeTrue(String.format("%s.%s is ignored for %s", this.getClass().getName(), testName, ignoreEngine.value()), !ignoreEngine.value().equals(GraphManager.getTraversalEngineType()));
        } catch (NoSuchMethodException nsme) {
            // some tests are parameterized
            throw new RuntimeException(String.format("Could not find test method %s in test case %s", name.getMethodName(), this.getClass().getName()));
        }
    }

    public static void checkSideEffects(final TraversalSideEffects sideEffects, final Object... keysClasses) {
        int counter = 0;
        for (int i = 0; i < keysClasses.length; i = i + 2) {
            counter++;
            final String key = (String) keysClasses[i];
            final Class clazz = (Class) keysClasses[i + 1];
            assertThat(sideEffects.keys().contains(key), is(true));
            assertThat(sideEffects.exists(key), is(true));
            assertThat(sideEffects.exists(UUID.randomUUID().toString()), is(false));

            // there is slightly different behavior for remote side-effects so carving out a few asserts with that
            // in mind. the client really doesnt' really have a way of knowing what type of object to create when it
            // gets an empty iterator so it makes the result null and therefore we end up with a NPE if we try to
            // access it. the rest of the behavior is solid so better to do this than OptOut I think
            if (!(sideEffects instanceof RemoteTraversalSideEffects)) {
                assertEquals(clazz, sideEffects.get((String) keysClasses[i]).getClass());
            }
        }
        assertEquals(sideEffects.keys().size(), counter);
        assertThat(sideEffects.keys().contains(UUID.randomUUID().toString()), is(false));
        assertEquals(StringFactory.traversalSideEffectsString(sideEffects), sideEffects.toString());
    }

    public static <T> void checkOrderedResults(final List<T> expectedResults, final Traversal<?, T> traversal) {
        final List<T> results = traversal.toList();
        assertFalse(traversal.hasNext());
        if (expectedResults.size() != results.size()) {
            logger.error("Expected results: " + expectedResults);
            logger.error("Actual results:   " + results);
            assertEquals("Checking result size", expectedResults.size(), results.size());
        }
        for (int i = 0; i < expectedResults.size(); i++) {
            assertEquals(expectedResults.get(i), results.get(i));
        }
    }

    public static <T> void checkResults(final List<T> expectedResults, final Traversal<?, T> traversal) {
        final List<T> results = traversal.toList();
        assertFalse(traversal.hasNext());
        if (expectedResults.size() != results.size()) {
            logger.error("Expected results: " + expectedResults);
            logger.error("Actual results:   " + results);
            assertEquals("Checking result size", expectedResults.size(), results.size());
        }

        for (T t : results) {
            if (t instanceof Map) {
<<<<<<< HEAD
                assertThat("Checking map result existence: " + t, expectedResults.stream().filter(e -> e instanceof Map).filter(e -> internalCheckMap((Map) e, (Map) t)).findAny().isPresent(), is(true));
            } else if (t instanceof List) {
                assertThat("Checking list result existence: " + t, expectedResults.stream().filter(e -> e instanceof List).filter(e -> internalCheckList((List) e, (List) t)).findAny().isPresent(), is(true));
=======
                assertThat("Checking map result existence: " + t, expectedResults.stream().filter(e -> e instanceof Map).anyMatch(e -> internalCheckMap((Map) e, (Map) t)), is(true));
>>>>>>> a533878c
            } else {
                assertThat("Checking result existence: " + t, expectedResults.contains(t), is(true));
            }
        }
        final Map<T, Long> expectedResultsCount = new HashMap<>();
        final Map<T, Long> resultsCount = new HashMap<>();
        assertEquals("Checking indexing is equivalent", expectedResultsCount.size(), resultsCount.size());
        expectedResults.forEach(t -> MapHelper.incr(expectedResultsCount, t, 1l));
        results.forEach(t -> MapHelper.incr(resultsCount, t, 1l));
        expectedResultsCount.forEach((k, v) -> assertEquals("Checking result group counts", v, resultsCount.get(k)));
        assertThat(traversal.hasNext(), is(false));
    }

    public static <T> void checkResults(final Map<T, Long> expectedResults, final Traversal<?, T> traversal) {
        final List<T> list = new ArrayList<>();
        expectedResults.forEach((k, v) -> {
            for (int i = 0; i < v; i++) {
                list.add(k);
            }
        });
        checkResults(list, traversal);
    }

    public static <A, B> void checkMap(final Map<A, B> expectedMap, final Map<A, B> actualMap) {
        final List<Map.Entry<A, B>> actualList = actualMap.entrySet().stream().sorted(Comparator.comparing(a -> a.getKey().toString())).collect(Collectors.toList());
        final List<Map.Entry<A, B>> expectedList = expectedMap.entrySet().stream().sorted(Comparator.comparing(a -> a.getKey().toString())).collect(Collectors.toList());
        assertEquals(expectedList.size(), actualList.size());
        for (int i = 0; i < actualList.size(); i++) {
            assertEquals(expectedList.get(i).getKey(), actualList.get(i).getKey());
            assertEquals(expectedList.get(i).getValue(), actualList.get(i).getValue());
        }
    }

    private static <A> boolean internalCheckList(final List<A> expectedList, final List<A> actualList) {
        if (expectedList.size() != actualList.size()) {
            return false;
        }
        for (int i = 0; i < actualList.size(); i++) {
            if (!actualList.get(i).equals(expectedList.get(i))) {
                return false;
            }
        }
        return true;
    }

    private static <A, B> boolean internalCheckMap(final Map<A, B> expectedMap, final Map<A, B> actualMap) {
        final List<Map.Entry<A, B>> actualList = actualMap.entrySet().stream().sorted(Comparator.comparing(a -> a.getKey().toString())).collect(Collectors.toList());
        final List<Map.Entry<A, B>> expectedList = expectedMap.entrySet().stream().sorted(Comparator.comparing(a -> a.getKey().toString())).collect(Collectors.toList());

        if (expectedList.size() != actualList.size()) {
            return false;
        }

        for (int i = 0; i < actualList.size(); i++) {
            if (!actualList.get(i).getKey().equals(expectedList.get(i).getKey())) {
                return false;
            }
            if (!actualList.get(i).getValue().equals(expectedList.get(i).getValue())) {
                return false;
            }
        }
        return true;
    }

    public <A, B> List<Map<A, B>> makeMapList(final int size, final Object... keyValues) {
        final List<Map<A, B>> mapList = new ArrayList<>();
        for (int i = 0; i < keyValues.length; i = i + (2 * size)) {
            final Map<A, B> map = new HashMap<>();
            for (int j = 0; j < (2 * size); j = j + 2) {
                map.put((A) keyValues[i + j], (B) keyValues[i + j + 1]);
            }
            mapList.add(map);
        }
        return mapList;
    }
}<|MERGE_RESOLUTION|>--- conflicted
+++ resolved
@@ -136,13 +136,9 @@
 
         for (T t : results) {
             if (t instanceof Map) {
-<<<<<<< HEAD
-                assertThat("Checking map result existence: " + t, expectedResults.stream().filter(e -> e instanceof Map).filter(e -> internalCheckMap((Map) e, (Map) t)).findAny().isPresent(), is(true));
+                assertThat("Checking map result existence: " + t, expectedResults.stream().filter(e -> e instanceof Map).anyMatch(e -> internalCheckMap((Map) e, (Map) t)), is(true));
             } else if (t instanceof List) {
-                assertThat("Checking list result existence: " + t, expectedResults.stream().filter(e -> e instanceof List).filter(e -> internalCheckList((List) e, (List) t)).findAny().isPresent(), is(true));
-=======
-                assertThat("Checking map result existence: " + t, expectedResults.stream().filter(e -> e instanceof Map).anyMatch(e -> internalCheckMap((Map) e, (Map) t)), is(true));
->>>>>>> a533878c
+                assertThat("Checking list result existence: " + t, expectedResults.stream().filter(e -> e instanceof List).anyMatch(e -> internalCheckList((List) e, (List) t)), is(true));
             } else {
                 assertThat("Checking result existence: " + t, expectedResults.contains(t), is(true));
             }
