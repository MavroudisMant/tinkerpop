--- conflicted
+++ resolved
@@ -828,7 +828,6 @@
     When iterated to list
     Then the traversal will raise an error with message containing text of "Property key can not be a hidden key: ~label"
 
-<<<<<<< HEAD
   @MultiMetaProperties
   Scenario: g_mergeVXname_markoX_optionXonMatch_age_listX33XX
     Given the empty graph
@@ -957,7 +956,7 @@
     And the graph should return 1 for count of "g.V().has(\"person\",\"name\",\"allen\").has(\"age\", 31)"
     And the graph should return 1 for count of "g.V().has(\"person\",\"name\",\"allen\").has(\"age\")"
     And the graph should return 1 for count of "g.V().has(\"person\",\"name\",\"allen\").properties(\"age\")"
-=======
+
   # cannot use hidden namespace for label key for onMatch
   Scenario: g_mergeV_hidden_label_key_onMatch_matched_prohibited
     Given the empty graph
@@ -967,5 +966,4 @@
       g.mergeV([:]).option(Merge.onMatch, xx1)
       """
     When iterated to list
-    Then the traversal will raise an error with message containing text of "Property key can not be a hidden key: ~label"
->>>>>>> 7fbc3b9c
+    Then the traversal will raise an error with message containing text of "Property key can not be a hidden key: ~label"