/*
 * Licensed to the Apache Software Foundation (ASF) under one
 * or more contributor license agreements.  See the NOTICE file
 * distributed with this work for additional information
 * regarding copyright ownership.  The ASF licenses this file
 * to you under the Apache License, Version 2.0 (the
 * "License"); you may not use this file except in compliance
 * with the License.  You may obtain a copy of the License at
 *
 * http://www.apache.org/licenses/LICENSE-2.0
 *
 * Unless required by applicable law or agreed to in writing,
 * software distributed under the License is distributed on an
 * "AS IS" BASIS, WITHOUT WARRANTIES OR CONDITIONS OF ANY
 * KIND, either express or implied.  See the License for the
 * specific language governing permissions and limitations
 * under the License.
 */
package org.apache.tinkerpop.gremlin.process.traversal.translator;

import org.apache.tinkerpop.gremlin.process.traversal.Bytecode;
import org.apache.tinkerpop.gremlin.process.traversal.Translator;
import org.apache.tinkerpop.gremlin.process.traversal.Traverser;
import org.apache.tinkerpop.gremlin.process.traversal.dsl.graph.GraphTraversalSource;
import org.apache.tinkerpop.gremlin.process.traversal.dsl.graph.__;
import org.apache.tinkerpop.gremlin.process.traversal.strategy.decoration.SubgraphStrategy;
import org.apache.tinkerpop.gremlin.process.traversal.strategy.verification.ReadOnlyStrategy;
import org.apache.tinkerpop.gremlin.structure.VertexProperty;
import org.apache.tinkerpop.gremlin.structure.util.empty.EmptyGraph;
import org.apache.tinkerpop.gremlin.util.function.Lambda;
import org.junit.Test;

import static org.apache.tinkerpop.gremlin.process.traversal.AnonymousTraversalSource.traversal;
import static org.apache.tinkerpop.gremlin.process.traversal.dsl.graph.__.hasLabel;
import static org.apache.tinkerpop.gremlin.process.traversal.dsl.graph.__.inE;
import static org.apache.tinkerpop.gremlin.process.traversal.dsl.graph.__.outE;
import static org.junit.Assert.assertEquals;

public class PythonTranslatorTest {
    private static final GraphTraversalSource g = traversal().withEmbedded(EmptyGraph.instance());
    private static final Translator.ScriptTranslator translator = PythonTranslator.of("g");

    @Test
    public void shouldHaveValidToString() {
        assertEquals("translator[h:gremlin-python]", PythonTranslator.of("h").toString());
    }

    @Test
    public void shouldTranslateOption() {
        final String gremlinAsPython = translator.translate(
                g.V().has("person", "name", "marko").asAdmin().getBytecode()).getScript();
        assertEquals("g.V().has('person','name','marko')", gremlinAsPython);
    }

    @Test
    public void shouldTranslateCardinality() {
        final String gremlinAsPython = translator.translate(
                g.addV("person").property(VertexProperty.Cardinality.list, "name", "marko").asAdmin().getBytecode()).getScript();
        assertEquals("g.addV('person').property(Cardinality.list_,'name','marko')", gremlinAsPython);
    }

    @Test
    public void shouldTranslateMultilineStrings() {
        final String gremlinAsPython = translator.translate(
                g.addV().property("text", "a"+ System.lineSeparator() + "\"and\"" + System.lineSeparator() + "b").asAdmin().getBytecode()).getScript();
        assertEquals("g.addV().property('text',\"\"\"a" + System.lineSeparator() + "\"and\"" + System.lineSeparator() + "b\"\"\")", gremlinAsPython);
    }

    @Test
    public void shouldTranslateChildTraversals() {
        final String gremlinAsPython = translator.translate(
                g.V().has("person", "name", "marko").
                  where(outE()).asAdmin().getBytecode()).getScript();
        assertEquals("g.V().has('person','name','marko').where(__.outE())", gremlinAsPython);
    }

    @Test
    public void shouldTranslatePythonNamedSteps() {
        final String gremlinAsPython = translator.translate(
                g.V().has("person", "name", "marko").
                        where(outE().count().is(2).and(__.not(inE().count().is(3)))).asAdmin().getBytecode()).getScript();
        assertEquals("g.V().has('person','name','marko').where(__.outE().count().is_(2).and_(__.not_(__.inE().count().is_(3))))", gremlinAsPython);
    }

    @Test
    public void shouldTranslateStrategies() {
        assertEquals("g.withStrategies(*[TraversalStrategy('ReadOnlyStrategy', None, 'org.apache.tinkerpop.gremlin.process.traversal.strategy.verification.ReadOnlyStrategy'),TraversalStrategy('SubgraphStrategy',{'checkAdjacentVertices':False,'vertices':__.hasLabel('person')}, 'org.apache.tinkerpop.gremlin.process.traversal.strategy.decoration.SubgraphStrategy')]).V().has('name')",
                translator.translate(g.withStrategies(ReadOnlyStrategy.instance(),
                        SubgraphStrategy.build().checkAdjacentVertices(false).vertices(hasLabel("person")).create()).
                        V().has("name").asAdmin().getBytecode()).getScript());
    }

    @Test
    public void shouldTranslatePythonLambdas() {
        final Bytecode bytecode = g.withSideEffect("lengthSum", 0).withSack(1)
                .V()
                .filter(Lambda.predicate("x : x.get().label() == 'person'"))
                .flatMap(Lambda.function("lambda x : x.get().vertices(Direction.OUT)"))
                .map(Lambda.<Traverser<Object>, Integer>function("lambda x : len(x.get().value('name'))"))
                .sideEffect(Lambda.consumer(" x : x.sideEffects(\"lengthSum\", x.sideEffects('lengthSum') + x.get())    "))
                .order().by(Lambda.comparator("  lambda: a,b : 0 if a == b else 1 if a > b else -1"))
                .sack(Lambda.biFunction("lambda: a,b : a + b"))
                .asAdmin().getBytecode();
<<<<<<< HEAD
        assertEquals("g.withSideEffect('lengthSum',0).withSack(1).V().filter(lambda x : x.get().label() == 'person').flatMap(lambda x : x.get().vertices(Direction.OUT)).map(lambda x : len(x.get().value('name'))).sideEffect(lambda x : x.sideEffects(\"lengthSum\", x.sideEffects('lengthSum') + x.get())).order().by(lambda a,b : 0 if a == b else 1 if a > b else -1).sack(lambda a,b : a + b)",
                translator.translate(bytecode).getScript());
=======
        assertEquals("g.withSideEffect('lengthSum',0).withSack(1).V().filter(lambda: \"x : x.get().label() == 'person'\").flatMap(lambda: \"lambda x : x.get().vertices(Direction.OUT)\").map(lambda: \"lambda x : len(x.get().value('name'))\").sideEffect(lambda: \"x : x.sideEffects(\\\"lengthSum\\\", x.sideEffects('lengthSum') + x.get())\").order().by(lambda: \"lambda: a,b : 0 if a == b else 1 if a > b else -1\").sack(lambda: \"lambda: a,b : a + b\")",
                translator.translate(bytecode));
    }

    @Test
    public void shouldTranslateGroovyLambdas() {
        final Bytecode bytecode = g.withSideEffect("lengthSum", 0).withSack(1)
                .V()
                .filter(Lambda.predicate("x -> x.get().label() == 'person'", "gremlin-groovy"))
                .flatMap(Lambda.function("it.get().vertices(Direction.OUT)", "gremlin-groovy"))
                .map(Lambda.<Traverser<Object>, Integer>function("x -> x : len(x.get().value('name'))", "gremlin-groovy"))
                .sideEffect(Lambda.consumer("x -> x.sideEffects(\"lengthSum\", x.sideEffects('lengthSum') + x.get())    ", "gremlin-groovy"))
                .order().by(Lambda.comparator("a,b -> a == b ? 0 : (a > b) ? 1 : -1)", "gremlin-groovy"))
                .sack(Lambda.biFunction("a,b -> a + b", "gremlin-groovy"))
                .asAdmin().getBytecode();
        assertEquals("g.withSideEffect('lengthSum',0).withSack(1).V().filter(lambda: \"x -> x.get().label() == 'person'\").flatMap(lambda: \"it.get().vertices(Direction.OUT)\").map(lambda: \"x -> x : len(x.get().value('name'))\").sideEffect(lambda: \"x -> x.sideEffects(\\\"lengthSum\\\", x.sideEffects('lengthSum') + x.get())\").order().by(lambda: \"a,b -> a == b ? 0 : (a > b) ? 1 : -1)\").sack(lambda: \"a,b -> a + b\")",
                translator.translate(bytecode));
>>>>>>> a9deecb9
    }
}<|MERGE_RESOLUTION|>--- conflicted
+++ resolved
@@ -91,26 +91,7 @@
     }
 
     @Test
-    public void shouldTranslatePythonLambdas() {
-        final Bytecode bytecode = g.withSideEffect("lengthSum", 0).withSack(1)
-                .V()
-                .filter(Lambda.predicate("x : x.get().label() == 'person'"))
-                .flatMap(Lambda.function("lambda x : x.get().vertices(Direction.OUT)"))
-                .map(Lambda.<Traverser<Object>, Integer>function("lambda x : len(x.get().value('name'))"))
-                .sideEffect(Lambda.consumer(" x : x.sideEffects(\"lengthSum\", x.sideEffects('lengthSum') + x.get())    "))
-                .order().by(Lambda.comparator("  lambda: a,b : 0 if a == b else 1 if a > b else -1"))
-                .sack(Lambda.biFunction("lambda: a,b : a + b"))
-                .asAdmin().getBytecode();
-<<<<<<< HEAD
-        assertEquals("g.withSideEffect('lengthSum',0).withSack(1).V().filter(lambda x : x.get().label() == 'person').flatMap(lambda x : x.get().vertices(Direction.OUT)).map(lambda x : len(x.get().value('name'))).sideEffect(lambda x : x.sideEffects(\"lengthSum\", x.sideEffects('lengthSum') + x.get())).order().by(lambda a,b : 0 if a == b else 1 if a > b else -1).sack(lambda a,b : a + b)",
-                translator.translate(bytecode).getScript());
-=======
-        assertEquals("g.withSideEffect('lengthSum',0).withSack(1).V().filter(lambda: \"x : x.get().label() == 'person'\").flatMap(lambda: \"lambda x : x.get().vertices(Direction.OUT)\").map(lambda: \"lambda x : len(x.get().value('name'))\").sideEffect(lambda: \"x : x.sideEffects(\\\"lengthSum\\\", x.sideEffects('lengthSum') + x.get())\").order().by(lambda: \"lambda: a,b : 0 if a == b else 1 if a > b else -1\").sack(lambda: \"lambda: a,b : a + b\")",
-                translator.translate(bytecode));
-    }
-
-    @Test
-    public void shouldTranslateGroovyLambdas() {
+    public void shouldTranslateLambdas() {
         final Bytecode bytecode = g.withSideEffect("lengthSum", 0).withSack(1)
                 .V()
                 .filter(Lambda.predicate("x -> x.get().label() == 'person'", "gremlin-groovy"))
@@ -121,7 +102,6 @@
                 .sack(Lambda.biFunction("a,b -> a + b", "gremlin-groovy"))
                 .asAdmin().getBytecode();
         assertEquals("g.withSideEffect('lengthSum',0).withSack(1).V().filter(lambda: \"x -> x.get().label() == 'person'\").flatMap(lambda: \"it.get().vertices(Direction.OUT)\").map(lambda: \"x -> x : len(x.get().value('name'))\").sideEffect(lambda: \"x -> x.sideEffects(\\\"lengthSum\\\", x.sideEffects('lengthSum') + x.get())\").order().by(lambda: \"a,b -> a == b ? 0 : (a > b) ? 1 : -1)\").sack(lambda: \"a,b -> a + b\")",
-                translator.translate(bytecode));
->>>>>>> a9deecb9
+                translator.translate(bytecode).getScript());
     }
 }