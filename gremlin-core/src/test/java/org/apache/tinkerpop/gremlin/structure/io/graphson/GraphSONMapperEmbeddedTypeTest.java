/*
 * Licensed to the Apache Software Foundation (ASF) under one
 * or more contributor license agreements.  See the NOTICE file
 * distributed with this work for additional information
 * regarding copyright ownership.  The ASF licenses this file
 * to you under the Apache License, Version 2.0 (the
 * "License"); you may not use this file except in compliance
 * with the License.  You may obtain a copy of the License at
 *
 * http://www.apache.org/licenses/LICENSE-2.0
 *
 * Unless required by applicable law or agreed to in writing,
 * software distributed under the License is distributed on an
 * "AS IS" BASIS, WITHOUT WARRANTIES OR CONDITIONS OF ANY
 * KIND, either express or implied.  See the License for the
 * specific language governing permissions and limitations
 * under the License.
 */
package org.apache.tinkerpop.gremlin.structure.io.graphson;

import org.apache.tinkerpop.gremlin.process.remote.traversal.DefaultRemoteTraverser;
import org.apache.tinkerpop.gremlin.process.traversal.Bytecode;
import org.apache.tinkerpop.gremlin.process.traversal.P;
import org.apache.tinkerpop.gremlin.process.traversal.Traverser;
<<<<<<< HEAD
import org.apache.tinkerpop.gremlin.process.traversal.step.util.BulkSet;
=======
import org.apache.tinkerpop.gremlin.process.traversal.util.TraversalExplanation;
>>>>>>> dd145528
import org.apache.tinkerpop.gremlin.util.function.Lambda;
import org.apache.tinkerpop.shaded.jackson.databind.ObjectMapper;
import org.junit.Test;
import org.junit.runner.RunWith;
import org.junit.runners.Parameterized;

import java.math.BigDecimal;
import java.math.BigInteger;
import java.time.Duration;
import java.time.Instant;
import java.time.LocalDate;
import java.time.LocalDateTime;
import java.time.LocalTime;
import java.time.MonthDay;
import java.time.OffsetDateTime;
import java.time.OffsetTime;
import java.time.Period;
import java.time.Year;
import java.time.YearMonth;
import java.time.ZoneOffset;
import java.time.ZonedDateTime;
import java.util.ArrayList;
import java.util.Arrays;
import java.util.LinkedHashMap;
import java.util.LinkedHashSet;
import java.util.List;
import java.util.Map;
import java.util.Set;

import static org.apache.tinkerpop.gremlin.process.traversal.dsl.graph.__.__;
import static org.hamcrest.Matchers.either;
import static org.hamcrest.core.AnyOf.anyOf;
import static org.hamcrest.core.IsNot.not;
import static org.hamcrest.core.StringStartsWith.startsWith;
import static org.junit.Assert.assertEquals;
import static org.junit.Assume.assumeThat;

/**
 * @author Stephen Mallette (http://stephen.genoprime.com)
 */
@RunWith(Parameterized.class)
public class GraphSONMapperEmbeddedTypeTest extends AbstractGraphSONTest {

    @Parameterized.Parameters(name = "{0}")
    public static Iterable<Object[]> data() {
        return Arrays.asList(new Object[][]{
                {"v1", GraphSONMapper.build().version(GraphSONVersion.V1_0).typeInfo(TypeInfo.PARTIAL_TYPES).create().createMapper()},
                {"v2", GraphSONMapper.build().version(GraphSONVersion.V2_0)
                        .addCustomModule(GraphSONXModuleV2d0.build().create(false))
                        .typeInfo(TypeInfo.PARTIAL_TYPES).create().createMapper()},
                {"v3", GraphSONMapper.build().version(GraphSONVersion.V3_0)
                        .addCustomModule(GraphSONXModuleV3d0.build().create(false))
                        .typeInfo(TypeInfo.PARTIAL_TYPES).create().createMapper()}
        });
    }

    @Parameterized.Parameter(1)
    public ObjectMapper mapper;


    @Parameterized.Parameter(0)
    public String version;

    @Test
<<<<<<< HEAD
    public void shouldHandleBulkSet() throws Exception {
        // only supported on V3
        assumeThat(version, not(anyOf(startsWith("v1"), startsWith("v2"))));

        final BulkSet<String> bs = new BulkSet<>();
        bs.add("test1", 1);
        bs.add("test2", 2);
        bs.add("test3", 3);

        assertEquals(bs, serializeDeserialize(mapper, bs, BulkSet.class));
=======
    public void shouldHandleTraversalExplanation() throws Exception {
        assumeThat(version, not(startsWith("v1")));
        
        final TraversalExplanation o = __().out().outV().outE().explain();
        final TraversalExplanation deser = serializeDeserialize(mapper, o, TraversalExplanation.class);
        assertEquals(o.prettyPrint(), deser.prettyPrint());
>>>>>>> dd145528
    }

    @Test
    public void shouldHandleNumberConstants() throws Exception {
        assumeThat(version, not(startsWith("v1")));

        final List<Object> o = new ArrayList<>();
        o.add(123.321d);
        o.add(Double.NaN);
        o.add(Double.NEGATIVE_INFINITY);
        o.add(Double.POSITIVE_INFINITY);

        assertEquals(o, serializeDeserialize(mapper, o, List.class));
    }

    @Test
    public void shouldHandleMap() throws Exception {
        assumeThat(version, startsWith("v3"));

        final Map<Object,Object> o = new LinkedHashMap<>();
        o.put("string key", "string value");
        o.put(1, 1);
        o.put(1L, 1L);

        final List<Object> l = Arrays.asList("test", 1, 5L);
        o.put(l, "crazy");

        assertEquals(o, serializeDeserialize(mapper, o, Map.class));
    }

    @Test
    public void shouldHandleList() throws Exception {
        assumeThat(version, startsWith("v3"));

        final List<Object> o = new ArrayList<>();
        o.add("test");
        o.add(1);
        o.add(1);
        o.add(1L);
        o.add(1L);

        final List<Object> l = Arrays.asList("test", 1, 5L);
        o.add(l);

        assertEquals(o, serializeDeserialize(mapper, o, List.class));
    }

    @Test
    public void shouldHandleSet() throws Exception {
        assumeThat(version, startsWith("v3"));

        final Set<Object> o = new LinkedHashSet<>();
        o.add("test");
        o.add(1);
        o.add(1);
        o.add(1L);
        o.add(1L);

        final List<Object> l = Arrays.asList("test", 1, 5L);
        o.add(l);

        assertEquals(o, serializeDeserialize(mapper, o, Set.class));

    }

    @Test
    public void shouldHandleBiFunctionLambda() throws Exception {
        assumeThat(version, either(startsWith("v2")).or(startsWith("v3")));

        final Lambda o = (Lambda) Lambda.biFunction("x,y -> 'test'");
        assertEquals(o, serializeDeserialize(mapper, o, Lambda.class));
    }

    @Test
    public void shouldHandleComparatorLambda() throws Exception {
        assumeThat(version, either(startsWith("v2")).or(startsWith("v3")));

        final Lambda o = (Lambda) Lambda.comparator("x,y -> x <=> y");
        assertEquals(o, serializeDeserialize(mapper, o, Lambda.class));
    }

    @Test
    public void shouldHandleConsumerLambda() throws Exception {
        assumeThat(version, either(startsWith("v2")).or(startsWith("v3")));

        final Lambda o = (Lambda) Lambda.consumer("x -> x");
        assertEquals(o, serializeDeserialize(mapper, o, Lambda.class));
    }

    @Test
    public void shouldHandleFunctionLambda() throws Exception {
        assumeThat(version, either(startsWith("v2")).or(startsWith("v3")));

        final Lambda o = (Lambda) Lambda.function("x -> x");
        assertEquals(o, serializeDeserialize(mapper, o, Lambda.class));
    }

    @Test
    public void shouldHandlePredicateLambda() throws Exception {
        assumeThat(version, either(startsWith("v2")).or(startsWith("v3")));

        final Lambda o = (Lambda) Lambda.predicate("x -> true");
        assertEquals(o, serializeDeserialize(mapper, o, Lambda.class));
    }

    @Test
    public void shouldHandleSupplierLambda() throws Exception {
        assumeThat(version, either(startsWith("v2")).or(startsWith("v3")));

        final Lambda o = (Lambda) Lambda.supplier("'test'");
        assertEquals(o, serializeDeserialize(mapper, o, Lambda.class));
    }

    @Test
    public void shouldHandleBytecodeBinding() throws Exception {
        assumeThat(version, either(startsWith("v2")).or(startsWith("v3")));

        final Bytecode.Binding<String> o = new Bytecode.Binding<>("test", "testing");
        assertEquals(o, serializeDeserialize(mapper, o, Bytecode.Binding.class));
    }

    @Test
    public void shouldHandleTraverser() throws Exception {
        assumeThat(version, either(startsWith("v2")).or(startsWith("v3")));

        final Traverser<String> o = new DefaultRemoteTraverser<>("test", 100);
        assertEquals(o, serializeDeserialize(mapper, o, Traverser.class));
    }

    @Test
    public void shouldHandleDuration() throws Exception  {
        final Duration o = Duration.ZERO;
        assertEquals(o, serializeDeserialize(mapper, o, Duration.class));
    }

    @Test
    public void shouldHandleInstant() throws Exception  {
        final Instant o = Instant.ofEpochMilli(System.currentTimeMillis());
        assertEquals(o, serializeDeserialize(mapper, o, Instant.class));
    }

    @Test
    public void shouldHandleLocalDate() throws Exception  {
        final LocalDate o = LocalDate.now();
        assertEquals(o, serializeDeserialize(mapper, o, LocalDate.class));
    }

    @Test
    public void shouldHandleLocalDateTime() throws Exception  {
        final LocalDateTime o = LocalDateTime.now();
        assertEquals(o, serializeDeserialize(mapper, o, LocalDateTime.class));
    }

    @Test
    public void shouldHandleLocalTime() throws Exception  {
        final LocalTime o = LocalTime.now();
        assertEquals(o, serializeDeserialize(mapper, o, LocalTime.class));
    }

    @Test
    public void shouldHandleMonthDay() throws Exception  {
        final MonthDay o = MonthDay.now();
        assertEquals(o, serializeDeserialize(mapper, o, MonthDay.class));
    }

    @Test
    public void shouldHandleOffsetDateTime() throws Exception  {
        final OffsetDateTime o = OffsetDateTime.now();
        assertEquals(o, serializeDeserialize(mapper, o, OffsetDateTime.class));
    }

    @Test
    public void shouldHandleOffsetTime() throws Exception  {
        final OffsetTime o = OffsetTime.now();
        assertEquals(o, serializeDeserialize(mapper, o, OffsetTime.class));
    }

    @Test
    public void shouldHandlePeriod() throws Exception  {
        final Period o = Period.ofDays(3);
        assertEquals(o, serializeDeserialize(mapper, o, Period.class));
    }

    @Test
    public void shouldHandleYear() throws Exception  {
        final Year o = Year.now();
        assertEquals(o, serializeDeserialize(mapper, o, Year.class));
    }

    @Test
    public void shouldHandleYearMonth() throws Exception  {
        final YearMonth o = YearMonth.now();
        assertEquals(o, serializeDeserialize(mapper, o, YearMonth.class));
    }

    @Test
    public void shouldHandleZonedDateTime() throws Exception  {
        final ZonedDateTime o = ZonedDateTime.now();
        assertEquals(o, serializeDeserialize(mapper, o, ZonedDateTime.class));
    }

    @Test
    public void shouldHandleZonedOffset() throws Exception  {
        final ZoneOffset o  = ZonedDateTime.now().getOffset();
        assertEquals(o, serializeDeserialize(mapper, o, ZoneOffset.class));
    }

    @Test
    public void shouldHandleBigInteger() throws Exception  {
        assumeThat(version, either(startsWith("v2")).or(startsWith("v3")));
        
        final BigInteger o = new BigInteger("123456789987654321123456789987654321");
        assertEquals(o, serializeDeserialize(mapper, o, BigInteger.class));
    }

    @Test
    public void shouldReadBigIntegerAsString() throws Exception {
        assumeThat(version, either(startsWith("v2")).or(startsWith("v3")));

        final BigInteger o = new BigInteger("123456789987654321123456789987654321");
        assertEquals(o, mapper.readValue("{\"@type\": \"gx:BigInteger\", \"@value\": \"123456789987654321123456789987654321\"}", Object.class));
    }

    @Test
    public void shouldReadBigIntegerAsNumber() throws Exception {
        assumeThat(version, either(startsWith("v2")).or(startsWith("v3")));

        // this was the original GraphSON 2.0/3.0 format published for BigInteger but jackson is flexible enough to
        // do it as a string. the string approach is probably better for most language variants so while this tests
        // enforces this approach but leaves open the opportunity to accept either. at some point in the future
        // perhaps it can switch fully - TINKERPOP-2156
        final BigInteger o = new BigInteger("123456789987654321123456789987654321");
        assertEquals(o, mapper.readValue("{\"@type\": \"gx:BigInteger\", \"@value\": 123456789987654321123456789987654321}", Object.class));
    }

    @Test
    public void shouldHandleBigDecimal() throws Exception  {
        assumeThat(version, either(startsWith("v2")).or(startsWith("v3")));

        final BigDecimal o = new BigDecimal("123456789987654321123456789987654321");
        assertEquals(o, serializeDeserialize(mapper, o, BigDecimal.class));
    }

    @Test
    public void shouldHandlePMultiValue() throws Exception  {
        assumeThat(version, either(startsWith("v2")).or(startsWith("v3")));

        final P o = P.within(1,2,3);
        assertEquals(o, serializeDeserialize(mapper, o, P.class));
    }

    @Test
    public void shouldHandlePSingleValue() throws Exception  {
        assumeThat(version, either(startsWith("v2")).or(startsWith("v3")));

        final P o = P.within(1);
        assertEquals(o, serializeDeserialize(mapper, o, P.class));
    }

    @Test
    public void shouldHandlePMultiValueAsCollection() throws Exception  {
        assumeThat(version, either(startsWith("v2")).or(startsWith("v3")));

        final P o = P.within(Arrays.asList(1,2,3));
        assertEquals(o, serializeDeserialize(mapper, o, P.class));
    }

    @Test
    public void shouldReadPWithJsonArray() throws Exception {
        // for some reason v3 is forgiving about the naked json array - leaving this here for backward compaitiblity,
        // but should be a g:List (i think)
        assumeThat(version, either(startsWith("v2")).or(startsWith("v3")));

        final P o = P.within(Arrays.asList(1,2,3));
        assertEquals(o, mapper.readValue("{\"@type\": \"g:P\", \"@value\": {\"predicate\": \"within\", \"value\": [{\"@type\": \"g:Int32\", \"@value\": 1},{\"@type\": \"g:Int32\", \"@value\": 2},{\"@type\": \"g:Int32\", \"@value\": 3}]}}", Object.class));
    }

    @Test
    public void shouldReadPWithGraphSONList() throws Exception {
        assumeThat(version, startsWith("v3"));

        final P o = P.within(Arrays.asList(1,2,3));
        assertEquals(o, mapper.readValue("{\"@type\": \"g:P\", \"@value\": {\"predicate\": \"within\", \"value\": {\"@type\": \"g:List\", \"@value\": [{\"@type\": \"g:Int32\", \"@value\": 1},{\"@type\": \"g:Int32\", \"@value\": 2},{\"@type\": \"g:Int32\", \"@value\": 3}]}}}", Object.class));
    }

    @Test
    public void shouldReadBigDecimalAsString() throws Exception {
        assumeThat(version, either(startsWith("v2")).or(startsWith("v3")));

        final BigDecimal o = new BigDecimal("123456789987654321123456789987654321");
        assertEquals(o, mapper.readValue("{\"@type\": \"gx:BigDecimal\", \"@value\": \"123456789987654321123456789987654321\"}", Object.class));
    }

    @Test
    public void shouldReadBigDecimalAsNumber() throws Exception {
        assumeThat(version, either(startsWith("v2")).or(startsWith("v3")));

        // this was the original GraphSON 2.0/3.0 format published for BigDecimal but jackson is flexible enough to
        // do it as a string. the string approach is probably better for most language variants so while this tests
        // enforces this approach but leaves open the opportunity to accept either. at some point in the future
        // perhaps it can switch fully - TINKERPOP-2156
        final BigDecimal o = new BigDecimal("123456789987654321123456789987654321");
        assertEquals(o, mapper.readValue("{\"@type\": \"gx:BigDecimal\", \"@value\": 123456789987654321123456789987654321}", Object.class));
    }
}<|MERGE_RESOLUTION|>--- conflicted
+++ resolved
@@ -22,11 +22,8 @@
 import org.apache.tinkerpop.gremlin.process.traversal.Bytecode;
 import org.apache.tinkerpop.gremlin.process.traversal.P;
 import org.apache.tinkerpop.gremlin.process.traversal.Traverser;
-<<<<<<< HEAD
 import org.apache.tinkerpop.gremlin.process.traversal.step.util.BulkSet;
-=======
 import org.apache.tinkerpop.gremlin.process.traversal.util.TraversalExplanation;
->>>>>>> dd145528
 import org.apache.tinkerpop.gremlin.util.function.Lambda;
 import org.apache.tinkerpop.shaded.jackson.databind.ObjectMapper;
 import org.junit.Test;
@@ -91,7 +88,15 @@
     public String version;
 
     @Test
-<<<<<<< HEAD
+    public void shouldHandleTraversalExplanation() throws Exception {
+        assumeThat(version, not(startsWith("v1")));
+
+        final TraversalExplanation o = __().out().outV().outE().explain();
+        final TraversalExplanation deser = serializeDeserialize(mapper, o, TraversalExplanation.class);
+        assertEquals(o.prettyPrint(), deser.prettyPrint());
+    }
+
+    @Test
     public void shouldHandleBulkSet() throws Exception {
         // only supported on V3
         assumeThat(version, not(anyOf(startsWith("v1"), startsWith("v2"))));
@@ -102,14 +107,6 @@
         bs.add("test3", 3);
 
         assertEquals(bs, serializeDeserialize(mapper, bs, BulkSet.class));
-=======
-    public void shouldHandleTraversalExplanation() throws Exception {
-        assumeThat(version, not(startsWith("v1")));
-        
-        final TraversalExplanation o = __().out().outV().outE().explain();
-        final TraversalExplanation deser = serializeDeserialize(mapper, o, TraversalExplanation.class);
-        assertEquals(o.prettyPrint(), deser.prettyPrint());
->>>>>>> dd145528
     }
 
     @Test
