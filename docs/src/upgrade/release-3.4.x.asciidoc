////
Licensed to the Apache Software Foundation (ASF) under one or more
contributor license agreements.  See the NOTICE file distributed with
this work for additional information regarding copyright ownership.
The ASF licenses this file to You under the Apache License, Version 2.0
(the "License"); you may not use this file except in compliance with
the License.  You may obtain a copy of the License at

  http://www.apache.org/licenses/LICENSE-2.0

Unless required by applicable law or agreed to in writing, software
distributed under the License is distributed on an "AS IS" BASIS,
WITHOUT WARRANTIES OR CONDITIONS OF ANY KIND, either express or implied.
See the License for the specific language governing permissions and
limitations under the License.
////

= TinkerPop 3.4.0

image::https://raw.githubusercontent.com/apache/tinkerpop/master/docs/static/images/avant-gremlin.png[width=225]

*Avant-Gremlin Construction #3 for Theremin and Flowers*

== TinkerPop 3.4.9

*Release Date: NOT OFFICIALLY RELEASED YET*

Please see the link:https://github.com/apache/tinkerpop/blob/3.4.9/CHANGELOG.asciidoc#release-3-4-9[changelog] for a
complete list of all the modifications that are part of this release.

=== Upgrading for Users

==== Translator Implementations

One of the silent features of Gremlin is the `ScriptTranslator`. More specifically, the implementation of this
interface which will convert a `Traversal` object (or Gremlin `Bytecode`) into a proper `String` representation that
is syntactically correct for the implementation language.

[source,text]
----
gremlin> import org.apache.tinkerpop.gremlin.process.traversal.translator.*
==>org.apache.tinkerpop.gremlin.structure.*, org.apache.tinkerpop.gremlin.structure.util.*, ...
gremlin> translator = GroovyTranslator.of('g')
==>translator[g:gremlin-groovy]
gremlin> translator.translate(g.V().has("person","name","marko").has("age",gt(20)).where(outE("knows")))
==>g.V().has("person","name","marko").has("age",P.gt((int) 20)).where(__.outE("knows"))
gremlin> translator = PythonTranslator.of('g')
==>translator[g:gremlin-python]
gremlin> translator.translate(g.V().has("person","name","marko").has("age",gt(20)).where(outE("knows")))
==>g.V().has('person','name','marko').has('age',P.gt(20)).where(__.outE('knows'))
----

Some Gremlin users may already be aware of the implementations for Groovy and Python from previous versions. These
classes have largely been used for testing purposes, but users have found helpful use cases for them and they have
now been promoted to `gremlin-core` from their original locations. The old versions in `gremlin-groovy` and
`gremlin-python` have been deprecated. There have been some improvements to the `GroovyTranslator` such that the
Gremlin generated will not match character for character with the deprecated version. There may also be some potential
for the newer version in 3.4.9 to generate scripts that will not work in earlier versions. It is therefore best to
use 3.4.9 translators within environments where 3.4.9 is uniformly supported. If older versions are in place, it may
be better to continue use of the deprecated versions.

See: link:https://issues.apache.org/jira/browse/TINKERPOP-2461[TINKERPOP-2461]

<<<<<<< HEAD
==== withStrategies() Groovy Syntax
=======
=== Bytecode Command Improvements

The `:bytecode` command in the Gremlin console includes two new options: `reset` and `config`. Both options provide
ways to better control the `GraphSONMapper` used internally by the command. The `reset` option will replace the current
`GraphSONMapper` with a new one with some basic defaults: GraphSON 3.0 with extension and `TinkerIoRegistry` if
present. The `config` option provides a way to specify a custom `GraphSONMapper` or additional configurations to the
default one previously described.

See: link:https://issues.apache.org/jira/browse/TINKERPOP-2479[TINKERPOP-2479]

=== withStrategies() Groovy Syntax
>>>>>>> a6ebe54b

The `withStrategies()` configuration step accepts a variable number of `TraversalStrategy` instances. In Java, those
instances are typically constructed with `instance()` if it is a singleton or by way of a builder pattern which
provides a fluent, type safe method to create the object. For Groovy, which is highly applicable to those who use
Gremlin scripts in their applications or work a lot within tools similar to the Gremlin Cosnole, the builder syntax
can work but doesn't really match the nature of the Groovy language. Using a strategy in this script context would
look something like:

[source,groovy]
----
g.withStrategies(ReadOnlyStrategy.instance(),
                 SubgraphStrategy.build().vertexProperties(hasNot('endTime')).create())
----

While this method will still work, it is now possible to use a more succinct syntax for Groovy scripts:

[source,groovy]
----
g.withStrategies(ReadOnlyStrategy,
                 new SubgraphStrategy(vertexProperties: __.hasNot('endTime')))
----

The rules are straightforward. If a strategy can be instantiated with `instance()` as a singleton then use just the
class name as a shortcut. Interestingly, many users try this syntax when they first get started and obviously fail.
With the syntax present, they will have one less error to contend with in their early days of Gremlin. For strategies
that take configurations, these strategies will use named arguments in the constructor where the names match the
expected builder methods. This named argument syntax is common to Groovy and not something special to Gremlin - it is
just now exposed for this purpose.

See: link:https://issues.apache.org/jira/browse/TINKERPOP-2466[TINKERPOP-2466]

==== withEmbedded()

The `AnonymousTraversalSource` was introduced in 3.3.5 and is most typically used for constructing remote
`TraversalSource` instances, but it also provides a way to construct a `TraversalSource` from an embedded `Graph`
instance:

[source,text]
----
gremlin> g = traversal().withGraph(TinkerFactory.createModern())
==>graphtraversalsource[tinkergraph[vertices:6 edges:6], standard]
gremlin> g = traversal().withRemote(DriverRemoteConnection.using('localhost',8182))
==>graphtraversalsource[emptygraph[empty], standard]
----

The `withGraph(Graph)` method is now deprecated in favor the new `withEmbedded(Graph)` method that is more explicit
about its intent:

[source,text]
----
gremlin> g = traversal().withEmbedded(TinkerFactory.createModern())
==>graphtraversalsource[tinkergraph[vertices:6 edges:6], standard]
----

This change is mostly applicable to JVM languages where embedded `Graph` instances are available. For Gremlin Language
Variants not on the JVM, the `withGraph(Graph)` method has simply been deprecated and not replaced (with the preference
to use `withRemote()` variants).

See: link:https://issues.apache.org/jira/browse/TINKERPOP-2413[TINKERPOP-2413]

==== TraversalStrategy in Javascript

Using `SubgraphStrategy`, `PartitionStrategy` and other `TraversalStrategy` implementations is now possible in
Javascript.

[source,javascript]
----
const sg = g.withStrategies(
          new SubgraphStrategy({vertices:__.hasLabel("person"), edges:__.hasLabel("created")}));
----

See: link:https://issues.apache.org/jira/browse/TINKERPOP-2054[TINKERPOP-2054]

==== WebSocket Compression

Gremlin Server now supports standard WebSocket compression (per link:https://tools.ietf.org/html/rfc7692[RFC 7692]).
Both the Java and Python drivers support this functionality from the client's perspective. Compression is enabled by
default and should be backward compatible, thus allowing older versions of the driver to connect to newer versions of
the server and vice versa. Using the compression-enabled drivers with a server that also supports that functionality
will greatly reduce network IO requirements.

See: link:https://issues.apache.org/jira/browse/TINKERPOP-2441[TINKERPOP-2441],
link:https://issues.apache.org/jira/browse/TINKERPOP-2453[TINKERPOP-2453]

==== Per Request Options

With Java it has been possible to pass per-request settings for both scripts and bytecode. While Javascript, Python,
and .NET allowed this in various ways, it wasn't quite as convenient as Java, nor was it well documented. In this
release, the approach for making this sort of per-request configurations is now much more consistent across languages.
We see this most evident in bytecode based requests:

[source,java,tab]
----
g.with(Tokens.ARGS_EVAL_TIMEOUT, 500L).V().out("knows");
----
[source,csharp]
----
g.With(Tokens.ArgsEvalTimeout, 500).V().Out("knows").Count();
----
[source,javascript]
----
g.with_('evaluationTimeout', 500).V().out('knows');
----
[source,python]
----
g.with_('evaluationTimeout', 500).V().out('knows')
----

Please see the new "Per Request Settings" sections for each language in the
<<gremlin-drivers-variants, Gremlin Drivers and Variants>> section for information on how to send scripts with specific
request configurations.

See: link:https://issues.apache.org/jira/browse/TINKERPOP-2296[TINKERPOP-2296],
link:https://issues.apache.org/jira/browse/TINKERPOP-2420[TINKERPOP-2420],
link:https://issues.apache.org/jira/browse/TINKERPOP-2421[TINKERPOP-2421]

==== GraphManager Extension

The `org.apache.tinkerpop.gremlin.server.util.CheckedGraphManager` can be used instead of
`org.apache.tinkerpop.gremlin.server.util.DefaultGraphManager` (in gremlin-server.yml  to ensures that Gremlin Server
fails to start if all graphs fails. This configuration option can be useful for a number of different situations (e.g.
use `CheckedGraphManager` on a Kubernetes cluster to ensure that a pod will be restarted when it cannot properly handle
requests.) As a final note, `DefaultGraphManager` is no longer `final` and thus can be extended.

See: link:https://issues.apache.org/jira/browse/TINKERPOP-2436[TINKERPOP-2436]

==== Lambdas in gremlin-javascript

Lambda scripts can now be utilized in `gremlin-javascript` and follows roughly the same pattern as Python does:

[source,javascript]
----
g.V().has('person','name','marko').
  values('name').map(() => "it.get()[1]")
----

See: link:https://issues.apache.org/jira/browse/TINKERPOP-2001[TINKERPOP-2001]

=== Upgrading for Providers

==== Graph System Providers

===== Custom TraverserSet

It is now possible to provide a custom `TraverserSet` to `Step` implementations that make use of those objects to
introduce new logic for how they are populated and managed. Providers can take advantage of this capability by
constructing their own `Traversal` implementation and overriding the `getTraverserSetSupplier()` method. When new
`TraverserSet` instances are needed during traversal execution, steps will consult this method to get those instances.

See: link:https://issues.apache.org/jira/browse/TINKERPOP-2396[TINKERPOP-2396]

== TinkerPop 3.4.8

*Release Date: August 3, 2020*

Please see the link:https://github.com/apache/tinkerpop/blob/3.4.8/CHANGELOG.asciidoc#release-3-4-8[changelog] for a
complete list of all the modifications that are part of this release.

=== Upgrading for Users

==== Gremlin.NET: Automatic Reconnect

The Gremlin.NET driver now automatically tries to reconnect to a server when no open connection is available to submit
a request. This should enable the driver to handle cases where the server is only temporarily unavailable or where the
server has closed connections which some graph providers do when no requests were sent for some time.

See: link:https://issues.apache.org/jira/browse/TINKERPOP-2288[TINKERPOP-2288]

== TinkerPop 3.4.7

*Release Date: June 1, 2020*

Please see the link:https://github.com/apache/tinkerpop/blob/3.4.7/CHANGELOG.asciidoc#release-3-4-7[changelog] for a
complete list of all the modifications that are part of this release.

=== Upgrading for Users

==== Clear Screen Command

Gremlin Console now has the `:cls` command to clear the screen. This feature acts as an alternative to platform
specific clear operations and provides a common way to perform that function.

link:https://issues.apache.org/jira/browse/TINKERPOP-2357[TINKERPOP-2357]

== TinkerPop 3.4.6

*Release Date: February 20, 2020*

Please see the link:https://github.com/apache/tinkerpop/blob/3.4.6/CHANGELOG.asciidoc#release-3-4-6[changelog] for a
complete list of all the modifications that are part of this release.

=== Upgrading for Users

==== drop() Properties

In 3.4.5 the equality of the `Property` object changed to allow language features like `dedup()` to work more
consistently. An unnoticed side-effect of that change was that calling `drop()` on properties that had the same values
would not properly remove all their instances. This problem affected edge and meta property instances but not the
properties of vertices as their equality definitions had not changed.

This issue is now resolved with the side-effect being that the inclusion of `drop()` will disable `LazyBarrierStrategy`
which prevents automatic bulking. In most common cases, the impact of that optimization loss should be minimal and
could be added back manually with `barrier()` steps in the appropriate places.

See: link:https://issues.apache.org/jira/browse/TINKERPOP-2338[TINKERPOP-2338]

== TinkerPop 3.4.5

*Release Date: February 3, 2020*

Please see the link:https://github.com/apache/tinkerpop/blob/3.4.5/CHANGELOG.asciidoc#release-3-4-5[changelog] for a
complete list of all the modifications that are part of this release.

WARNING: A link:https://issues.apache.org/jira/browse/TINKERPOP-2338[bug] was noted in 3.4.5 soon after release and
was quickly patched. Users and providers should avoid version 3.4.5 and should instead prefer usage of 3.4.6.

=== Upgrading for Users

==== by(String) Modulator

It is quite common to use the `by(String)` modulator when doing some for of selection operation where the `String` is
the key to the value of the current `Traverser`, demonstrated as follows:

[source,text]
----
gremlin> g.V().project('name').by('name')
==>[name:marko]
==>[name:vadas]
==>[name:lop]
==>[name:josh]
==>[name:ripple]
==>[name:peter]
gremlin> g.V().order().by('name').values('name')
==>josh
==>lop
==>marko
==>peter
==>ripple
==>vadas
----

Of course, this approach usually only works when the current `Traverser` is an `Element`. If it is not an element, the
error is swift and severe:

[source,text]
----
gremlin> g.V().valueMap().project('x').by('name')
java.util.LinkedHashMap cannot be cast to org.apache.tinkerpop.gremlin.structure.Element
Type ':help' or ':h' for help.
Display stack trace? [yN]n
----

and while it is perhaps straightforward to see the problem in the above example, it is not always clear exactly where
the mistake is. The above example is the typical misuse of `by(String)` and comes when one tries to treat a `Map` the
same way as an `Element` (which is quite reasonable).

In 3.4.5, the issue of using `by(String)` on a `Map` and the error messaging have been resolved as follows:

[source,text]
----
gremlin> g.V().valueMap().project('x').by('name')
==>[x:[marko]]
==>[x:[vadas]]
==>[x:[lop]]
==>[x:[josh]]
==>[x:[ripple]]
==>[x:[peter]]
gremlin> g.V().elementMap().order().by('name')
==>[id:4,label:person,name:josh,age:32]
==>[id:3,label:software,name:lop,lang:java]
==>[id:1,label:person,name:marko,age:29]
==>[id:6,label:person,name:peter,age:35]
==>[id:5,label:software,name:ripple,lang:java]
==>[id:2,label:person,name:vadas,age:27]
gremlin> g.V().values('name').project('x').by('name')
The by("name") modulator can only be applied to a traverser that is an Element or a Map - it is being applied to [marko] a String class instead
Type ':help' or ':h' for help.
Display stack trace? [yN]n
----

See: link:https://issues.apache.org/jira/browse/TINKERPOP-2314[TINKERPOP-2314]

==== hasKey() Step and hasValue() Step

Previously, `hasKey()`-step and `hasValue()`-step only applied to vertex properties. In order to support more
generalized scenarios, the behavior of these steps were modified to allow them to be applied to both edge properties
and meta-properties.

The original behavior is demonstrated as follows:

[source,groovy]
----
gremlin> graph = TinkerFactory.createTheCrew()
==>tinkergraph[vertices:6 edges:14]
gremlin> g = graph.traversal()
==>graphtraversalsource[tinkergraph[vertices:6 edges:14], standard]
gremlin> g.E().properties().hasKey('since')
==>TinkerProperty cannot be cast to Element
gremlin> g.V().properties("location").properties().hasKey("startTime")
==>TinkerProperty cannot be cast to Element
gremlin> g.E().properties().hasValue(2010)
==>TinkerProperty cannot be cast to Element
gremlin> g.V().properties("location").properties().hasValue(2005)
==>TinkerProperty cannot be cast to Element
----

The new behavior of `hasKey()` with edge property can be seen as:

[source,groovy]
----
gremlin> g.E().properties().hasKey('since')
==>p[since->2009]
==>p[since->2010]
==>p[since->2010]
==>p[since->2011]
==>p[since->2012]
----

Similar behavior of for `hasKey()` can be seen with meta-properties:

[source,groovy]
----
gremlin> g.V().properties().hasKey('location').properties().hasKey('startTime')
==>p[startTime->1997]
==>p[startTime->2001]
==>p[startTime->2004]
==>p[startTime->2004]
==>p[startTime->2005]
==>p[startTime->2005]
==>p[startTime->1990]
==>p[startTime->2000]
==>p[startTime->2006]
==>p[startTime->2007]
==>p[startTime->2011]
==>p[startTime->2014]
==>p[startTime->1982]
==>p[startTime->2009]
----

The new behavior for `hasValue()` with edge property is as follows:

[source,groovy]
----
gremlin> g.E().properties().hasValue(2010)
==>p[since->2010]
==>p[since->2010]
----

and similarly with `hasValue()` for meta-properties:

[source,groovy]
----
gremlin> g.V().properties().hasKey('location').properties().hasValue(2005)
==>p[endTime->2005]
==>p[endTime->2005]
==>p[startTime->2005]
==>p[startTime->2005]
----

link:https://issues.apache.org/jira/browse/TINKERPOP-1733[TINKERPOP-1733]

==== Properties Equality

There was some inconsistency in terms of `Property` equality in earlier versions of Gremlin. Equality is now
defined as follows: two properties are equal only if their key and value are equal, even if their parent elements are
not equal. It makes sense when comparing properties regardless of parent elements to just focus on the property itself
as it yields more uniform and concise results to reason about. The benefit of this change is that the behavior of
property comparison and `dedup()`-step are predictable, and it will not affect the result if the property is detached
from the parent element.

NOTE: The "property" here refer to edge properties and meta-properties, thus excluding vertex property.

The old behavior can be shown using "The Crew" toy graph as follows:

[source,groovy]
----
gremlin> g.E().properties().count()
==>13
gremlin> g.E().properties()
==>p[since->2009]
==>p[since->2010]
==>p[skill->4]
==>p[skill->5]
==>p[since->2010]
==>p[since->2011]
==>p[skill->5]
==>p[skill->4]
==>p[since->2012]
==>p[skill->3]
==>p[skill->3]
==>p[skill->5]
==>p[skill->3]
gremlin> g.E().properties().dedup().count()
==>13
gremlin> g.E().dedup().properties()
==>p[since->2009]
==>p[since->2010]
==>p[skill->4]
==>p[skill->5]
==>p[since->2010]
==>p[since->2011]
==>p[skill->5]
==>p[skill->4]
==>p[since->2012]
==>p[skill->3]
==>p[skill->3]
==>p[skill->5]
==>p[skill->3]
----

The new more consistent behavior is demonstrated below:

[source,groovy]
----
gremlin> g.E().properties().count()
==>13
gremlin> g.E().properties()
==>p[since->2009]
==>p[since->2010]
==>p[skill->4]
==>p[skill->5]
==>p[since->2010]
==>p[since->2011]
==>p[skill->5]
==>p[skill->4]
==>p[since->2012]
==>p[skill->3]
==>p[skill->3]
==>p[skill->5]
==>p[skill->3]
gremlin> g.E().properties().dedup().count()
==>7
gremlin> g.E().properties().dedup()
==>p[since->2009]
==>p[since->2010]
==>p[skill->4]
==>p[skill->5]
==>p[since->2011]
==>p[since->2012]
==>p[skill->3]
----

See: link:https://issues.apache.org/jira/browse/TINKERPOP-2318[TINKERPOP-2318]

=== Upgrading for Providers

==== Graph Driver Providers

===== GraphBinary API Change

In GraphBinary serialization, Java `GraphBinaryReader` and `GraphBinaryWriter`, along with `TypeSerializer<T>`
interface now take a `Buffer` instance instead of Netty's `ByteBuf`, that way we avoid exposing Netty's API in our own
public API.

Using our own `Buffer` interface, wrapping Netty's buffer API, allowed us to move `TypeSerializer<T>` implementations,
the reader and the writer to `org.apache.tinkerpop.gremlin.structure.io.binary` package in `gremlin-core`.

Additionally, `GraphBinaryReader` and `GraphBinaryWriter` methods now throw an java's `IOException`, instead of our
own `SerializationException`.

See: link:https://issues.apache.org/jira/browse/TINKERPOP-2305[TINKERPOP-2305]

== TinkerPop 3.4.4

*Release Date: October 14, 2019*

Please see the link:https://github.com/apache/tinkerpop/blob/3.4.4/CHANGELOG.asciidoc#release-3-4-4[changelog] for a complete list of all the modifications that are part of this release.

=== Upgrading for Users

==== Python GraphBinary

There is now support for GraphBinary in Python. As with Java, it remains a working but experimental format that is
still under evaluation. This new serializer can be used by first ensuring that it is available on the server and then
configuring the connection as follows:

[source,python]
----
from gremlin_python.driver.serializer import GraphBinarySerializersV1
gremlin_server_url = "ws://172.17.0.2:45940/gremlin"
remote_conn = DriverRemoteConnection(gremlin_server_url, 'g',
                                     message_serializer=GraphBinarySerializersV1())
g = Graph().traversal().withRemote(remote_conn)
----

link:https://issues.apache.org/jira/browse/TINKERPOP-2279[TINKERPOP-2279]

==== elementMap() Step

Since graph elements (i.e. `Vertex`, `Edge`, and `VertexProperty`) are returned from remote sources as references
(i.e. without properties), one of the more common needs for Gremlin users is the ability to easily return a `Map`
representation of the elements that they are querying. Typically, such transformations are handled by `valueMap()`:

[source,text]
----
gremlin> g.V().has('person','name','marko').valueMap(true)
==>[id:1,label:person,name:[marko],age:[29]]
gremlin> g.V().has('person','name','marko').valueMap().by(unfold())
==>[name:marko,age:29]
----

or by way of `project()`:

[source,text]
----
gremlin> g.V().has('person','name','marko').
......1>   project('name','age','vid','vlabel').
......2>     by('name').
......3>     by('age').
......4>     by(id).
......5>     by(label)
==>[name:marko,age:29,vid:1,vlabel:person]
----

While `valueMap()` works reasonably well for `Vertex` and `VertexProperty` transformations it does less well for `Edge`
as it fails to include incident vertices:

[source,text]
----
gremlin> g.E(11).valueMap(true)
==>[id:11,label:created,weight:0.4]
----

This limitation forces a fairly verbose use of `project()` for what is a reasonably common requirement:

[source,text]
----
gremlin> g.E(12).union(valueMap(true),
......1>               project('inV','outV','inVLabel','outVLabel').
......2>                 by(inV().id()).
......3>                 by(outV().id()).
......4>                 by(inV().label()).
......5>                 by(outV().label())).unfold().
......6>               group().
......7>                 by(keys).
......8>                 by(select(values))
==>[inV:3,id:12,inVLabel:software,weight:0.2,outVLabel:person,label:created,outV:6]
----

By introducing `elementMap()`-step, there is now a single step that covers the most common transformation requirements
for all three graph elements:

[source,text]
----
gremlin> g.V().has('person','name','marko').elementMap()
==>[id:1,label:person,name:marko,age:29]
gremlin> g.V().has('person','name','marko').elementMap('name')
==>[id:1,label:person,name:marko]
gremlin> g.V().has('person','name','marko').properties('name').elementMap()
==>[id:0,key:name,value:marko]
gremlin> g.E(11).elementMap()
==>[id:11,label:created,IN:[id:3,label:software],OUT:[id:4,label:person],weight:0.4]
----

See: link:https://issues.apache.org/jira/browse/TINKERPOP-2284[TINKERPOP-2284],
link:https://tinkerpop.apache.org/docs/3.4.4/reference/#elementmap-step[Reference Documentation]

== TinkerPop 3.4.3

*Release Date: August 5, 2019*

Please see the link:https://github.com/apache/tinkerpop/blob/3.4.3/CHANGELOG.asciidoc#release-3-4-3[changelog] for a complete list of all the modifications that are part of this release.

=== Upgrading for Users

==== Deprecated store()

The `store()`-step and `aggregate()`-step do the same thing in different ways, where the former is lazy and the latter
is eager in the side-effect collection of objects from the traversal. The different behaviors can be thought of as
differing applications of `Scope` where `global` is eager and `local` is lazy. As a result, there is no need for both
steps when one will do.

As of 3.4.3, `store(String)` is now deprecated in favor of `aggregate(Scope, String)` where the `Scope` should be set
to `local` to ensure the same functionality as `store()`. Note that `aggregate('x')` is the same as
`aggregate(global,'x')`.

See: link:https://issues.apache.org/jira/browse/TINKERPOP-1553[TINKERPOP-1553]

==== Deprecate Gryo in Gremlin Server

Gryo is now deprecated as a serialization format for Gremlin Server, however, it is still configured as a default
option in the sample configuration files packaged with the server. The preferred serialization option should now be
GraphBinary. Note that Gremlin Console is now configured to use GraphBinary by default.

See: link:https://issues.apache.org/jira/browse/TINKERPOP-2250[TINKERPOP-2250]

=== Upgrading for Providers

==== Graph Driver Providers

===== Gremlin Server Test Configuration

Gremlin Server has a test configuration built into its Maven build process which all integration tests and Gremlin
Language Variants use to validate their operations. While this approach has worked really well for test automation
within Maven, there are often times where it would be helpful to simply have Gremlin Server running with that
configuration. This need is especially true when developing Gremlin Language Variants which is something that is done
outside of the JVM.

This release introduces a Docker script that will start Gremlin Server with this test configuration. It can be started
with:

[source,text]
docker/gremlin-server.sh

Once started, it is then possible to run GLV tests directly from a debugger against this instance which should
hopefully reduce development friction.

see: link:https://tinkerpop.apache.org/docs/3.4.3/dev/developer/#docker-integration[Developer Documentation]

== TinkerPop 3.4.2

*Release Date: May 28, 2019*

Please see the link:https://github.com/apache/tinkerpop/blob/3.4.2/CHANGELOG.asciidoc#release-3-4-2[changelog] for a complete list of all the modifications that are part of this release.

=== Upgrading for Users

==== Per Request Options

In 3.4.0, the notion of `RequestOptions` were added so that users could have an easier way to configure settings on
individual requests made through the Java driver. While that change provided a way to set those configurations for
script based requests, it didn't include options to make those settings in a `Traversal` submitted via `Bytecode`. In
this release those settings become available via `with()` step on the `TraversalSource` as follows:

[source,java]
----
GraphTraversalSource g = traversal().withRemote(conf);
List<Vertex> vertices = g.with(Tokens.ARGS_SCRIPT_EVAL_TIMEOUT, 500L).V().out("knows").toList()
----

See: link:https://issues.apache.org/jira/browse/TINKERPOP-2211[TINKERPOP-2211]

==== Gremlin Console Timeout

The Gremlin Console timeout that is set by `:remote config timeout x` was client-side only in prior versions, which
meant that if the console timeout was less than the server timeout the client would timeout but the server might still
be processing the request. Similarly, a longer timeout on the console would not change the server and the timeout
would occur sooner than expected. These discrepancies often led to confusion.

As of 3.4.0, the Java Driver API allowed for timeout settings to be more easily passed per request, so the console
was modified for this current version to pass the console timeout for each remote submission thus yielding more
consistent and intuitive behavior.

See: link:https://issues.apache.org/jira/browse/TINKERPOP-2203[TINKERPOP-2203]

=== Upgrading for Providers

==== Graph System Providers

===== Warnings

It is now possible to pass warnings over the Gremlin Server protocol using a `warnings` status attribute. The warnings
are expected to be a string value or a `List` of string values which can be consumed by the user or tools that check
for that status attribute. Note that Gremlin Console is one such tool that will respond to this status attribute - it
will print the messages to the console as they are detected when doing remote script submissions.

See: link:https://issues.apache.org/jira/browse/TINKERPOP-2216[TINKERPOP-2216]

==== Graph Driver Providers

===== GraphBinary API Change

In GraphBinary serialization, Java `write()` and `writeValue()` from `TypeSerializer<T>` interface now take a Netty's
`ByteBuf` instance instead of an `ByteBufAllocator`, that way the same buffer instance gets reused during the write
of a message. Additionally, we took the opportunity to remove the unused parameter from `ResponseMessageSerializer`.

See: link:https://issues.apache.org/jira/browse/TINKERPOP-2161[TINKERPOP-2161]

== TinkerPop 3.4.1

*Release Date: March 18, 2019*

Please see the link:https://github.com/apache/tinkerpop/blob/3.4.1/CHANGELOG.asciidoc#release-3-4-1[changelog] for a complete list of all the modifications that are part of this release.

=== Upgrading for Users

==== Mix SPARQL and Gremlin

In the initial release of `sparql-gremlin` it was only possible to execute a SPARQL query and have it translate to
Gremlin. Therefore, it was only possible to write a query like this:

[source,text]
----
gremlin> g.sparql("SELECT ?name ?age WHERE { ?person v:name ?name . ?person v:age ?age }")
==>[name:marko,age:29]
==>[name:vadas,age:27]
==>[name:josh,age:32]
==>[name:peter,age:35]
gremlin> g.sparql("SELECT * WHERE { }")
==>v[1]
==>v[2]
==>v[3]
==>v[4]
==>v[5]
==>v[6]
----

In this release, however, it is now possible to further process that result with Gremlin steps:

[source,text]
----
gremlin> g.sparql("SELECT ?name ?age WHERE { ?person v:name ?name . ?person v:age ?age }").select("name")
==>marko
==>vadas
==>josh
==>peter
gremlin> g.sparql("SELECT * WHERE { }").out("knows").values("name")
==>vadas
==>josh
----

See: link:https://issues.apache.org/jira/browse/TINKERPOP-2171[TINKERPOP-2171],
link:https://tinkerpop.apache.org/docs/3.4.1/reference/#sparql-with-gremlin[Reference Documentation]

=== Upgrading for Providers

==== Graph Database Providers

===== GraphBinary Serializer Changes

In GraphBinary serialization, Java `write()` and `writeValue()` from `TypeSerializer<T>` interface now take a Netty's
`ByteBuf` instance instead of an `ByteBufAllocator`, that way the same buffer instance gets reused during the write
of a message. Additionally, we took the opportunity to remove the unused parameter from `ResponseMessageSerializer`.

See: link:https://issues.apache.org/jira/browse/TINKERPOP-2161[TINKERPOP-2161]

== TinkerPop 3.4.0

*Release Date: January 2, 2019*

Please see the link:https://github.com/apache/tinkerpop/blob/3.4.0/CHANGELOG.asciidoc#release-3-4-0[changelog] for a complete list of all the modifications that are part of this release.

=== Upgrading for Users

==== sparql-gremlin

The `sparql-gremlin` module is a link:https://en.wikipedia.org/wiki/SPARQL[SPARQL] to Gremlin compiler, which allows
SPARQL to be executed over any TinkerPop-enabled graph system.

[source,groovy]
----
graph = TinkerFactory.createModern()
g = graph.traversal(SparqlTraversalSource)
g.sparql("""SELECT ?name ?age
            WHERE { ?person v:name ?name . ?person v:age ?age }
            ORDER BY ASC(?age)""")
----

See: link:https://issues.apache.org/jira/browse/TINKERPOP-1878[TINKERPOP-1878],
link:https://tinkerpop.apache.org/docs/3.4.0/reference/#sparql-gremlin[Reference Documentation]

==== Gremlin.NET Driver Improvements

The Gremlin.NET driver now uses request pipelining. This allows connections to be reused for different requests in
parallel which should lead to better utilization of connections. The `ConnectionPool` now also has a fixed size
whereas it could previously create an unlimited number of connections. Each `Connection` can handle up to
`MaxInProcessPerConnection` requests in parallel. If this limit is reached for all connections, then a
`NoConnectionAvailableException` is thrown which makes this a breaking change.

These settings can be set as properties on the `ConnectionPoolSettings` instance that can be passed to the `GremlinClient`.

See: link:https://issues.apache.org/jira/browse/TINKERPOP-1774[TINKERPOP-1774],
link:https://issues.apache.org/jira/browse/TINKERPOP-1775[TINKERPOP-1775],
link:https://tinkerpop.apache.org/docs/3.4.0/reference/#_connection_pool[Reference Documentation]

==== Indexing of Collections

TinkerPop 3.4.0 adds a new `index()`-step, which allows users to transform simple collections into index collections or maps.

```
gremlin> g.V().hasLabel("software").values("name").fold().
......1>   order(local).
......2>   index().unfold()
==>[lop,0]
==>[ripple,1]
gremlin> g.V().hasLabel("person").values("name").fold().
......1>   order(local).by(decr).
......2>   index().
......3>     with(WithOptions.indexer, WithOptions.map)
==>[0:vadas,1:peter,2:marko,3:josh]
```

==== Modulation of valueMap()

The `valueMap()` step now supports `by` and `with` modulation, which also led to the deprecation of `valueMap(true)` overloads.

===== by() Modulation

With the help of the `by()` modulator `valueMap()` result values can now be adjusted, which is particularly useful to turn multi-/list-values into single values.

```
gremlin> g.V().hasLabel("person").valueMap()
==>[name:[marko],age:[29]]
==>[name:[vadas],age:[27]]
==>[name:[josh],age:[32]]
==>[name:[peter],age:[35]]
gremlin> g.V().hasLabel("person").valueMap().by(unfold())
==>[name:marko,age:29]
==>[name:vadas,age:27]
==>[name:josh,age:32]
==>[name:peter,age:35]
```
===== with() Modulation

The `with()` modulator can be used to include certain tokens (`id`, `label`, `key` and/or `value`).

The old way (still valid, but deprecated):

```
gremlin> g.V().hasLabel("software").valueMap(true)
==>[id:10,label:software,name:[gremlin]]
==>[id:11,label:software,name:[tinkergraph]]
gremlin> g.V().has("person","name","marko").properties("location").valueMap(true)
==>[id:6,key:location,value:san diego,startTime:1997,endTime:2001]
==>[id:7,key:location,value:santa cruz,startTime:2001,endTime:2004]
==>[id:8,key:location,value:brussels,startTime:2004,endTime:2005]
==>[id:9,key:location,value:santa fe,startTime:2005]
```

The new way:

```
gremlin> g.V().hasLabel("software").valueMap().with(WithOptions.tokens)
==>[id:10,label:software,name:[gremlin]]
==>[id:11,label:software,name:[tinkergraph]]
gremlin> g.V().has("person","name","marko").properties("location").valueMap().with(WithOptions.tokens)
==>[id:6,key:location,value:san diego,startTime:1997,endTime:2001]
==>[id:7,key:location,value:santa cruz,startTime:2001,endTime:2004]
==>[id:8,key:location,value:brussels,startTime:2004,endTime:2005]
==>[id:9,key:location,value:santa fe,startTime:2005]
```

Furthermore, now there's a finer control over which of the tokens should be included:

```
gremlin> g.V().hasLabel("software").valueMap().with(WithOptions.tokens, WithOptions.labels)
==>[label:software,name:[gremlin]]
==>[label:software,name:[tinkergraph]]
gremlin> g.V().has("person","name","marko").properties("location").valueMap().with(WithOptions.tokens, WithOptions.values)
==>[value:san diego,startTime:1997,endTime:2001]
==>[value:santa cruz,startTime:2001,endTime:2004]
==>[value:brussels,startTime:2004,endTime:2005]
==>[value:santa fe,startTime:2005]
```

As shown above, the support of the `with()` modulator for `valueMap()` makes the `valueMap(boolean)` overload
superfluous, hence this overload is now deprecated. This is a breaking API change, since `valueMap()` will now always
yield instances of type `Map<Object, Object>`. Prior this change only the `valueMap(boolean)` overload yielded
`Map<Object, Object>` objects, `valueMap()` without the boolean parameter used to yield instances of type
`Map<String, Object>`.

See: link:https://issues.apache.org/jira/browse/TINKERPOP-2059[TINKERPOP-2059]

==== Predicate Number Comparison

In previous versions `within()` and `without()` performed strict number comparisons; that means these predicates did
not only compare number values, but also the type. This was inconsistent with how other predicates (like `eq`, `gt`,
etc.) work. All predicates will now ignore the number type and instead compare numbers only based on their value.

Old behavior:

```
gremlin> g.V().has("age", eq(32L))
==>v[4]
gremlin> g.V().has("age", within(32L, 35L))
gremlin>
```

New behavior:

```
gremlin> g.V().has("age", eq(32L))
==>v[4]
gremlin> g.V().has("age", within(32L, 35L))
==>v[4]
==>v[6]
```

See: link:https://issues.apache.org/jira/browse/TINKERPOP-2058[TINKERPOP-2058]

==== ReferenceElementStrategy

Gremlin Server has had some inconsistent behavior in the serialization of the results it returns. Remote traversals
based on Gremlin bytecode always detach returned graph elements to "reference" (i.e. removes properties and only
include the `id` and `label`), but scripts would detach graph elements and include the properties. For 3.4.0,
TinkerPop introduces the `ReferenceElementStrategy` which can be configured on a `GraphTraversalSource` to always
detach to "reference".

[source,text]
----
gremlin> graph = TinkerFactory.createModern()
==>tinkergraph[vertices:6 edges:6]
gremlin> g = graph.traversal().withStrategies(ReferenceElementStrategy.instance())
==>graphtraversalsource[tinkergraph[vertices:6 edges:6], standard]
gremlin> v = g.V().has('person','name','marko').next()
==>v[1]
gremlin> v.class
==>class org.apache.tinkerpop.gremlin.structure.util.reference.ReferenceVertex
gremlin> v.properties()
gremlin>
----

The packaged initialization scripts that come with Gremlin Server now pre-configure the sample graphs with this
strategy to ensure that both scripts and bytecode based requests over any protocol (HTTP, websocket, etc) and
serialization format all return a "reference". To revert to the old form, simply remove the strategy in the
initialization script.

It is recommended that users choose to configure their `GraphTraversalSource` instances with `ReferenceElementStrategy`
as working with "references" only is the recommended method for developing applications with TinkerPop. In the future,
it is possible that `ReferenceElementStrategy` will be configured by default for all graphs on or off Gremlin Server,
so it would be best to start utilizing it now and grooming existing Gremlin and related application code to account
for it.

See: link:https://issues.apache.org/jira/browse/TINKERPOP-2075[TINKERPOP-2075]

==== Text Predicates

Gremlin now supports simple text predicates on top of the existing `P` predicates. Both, the new `TextP` text
predicates and the old `P` predicates, can be chained using `and()` and `or()`.

[source,groovy]
----
gremlin> g.V().has("person","name", containing("o")).valueMap()
==>[name:[marko],age:[29]]
==>[name:[josh],age:[32]]
gremlin> g.V().has("person","name", containing("o").and(gte("j").and(endingWith("ko")))).valueMap()
==>[name:[marko],age:[29]]
----

See: link:https://issues.apache.org/jira/browse/TINKERPOP-2041[TINKERPOP-2041]

==== Changed Infix Behavior

The infix notation of `and()` and `or()` now supports an arbitrary number of traversals and `ConnectiveStrategy`
produces a traversal with proper AND and OR semantics.

```
Input: a.or.b.and.c.or.d.and.e.or.f.and.g.and.h.or.i

*BEFORE*
Output: or(a, or(and(b, c), or(and(d, e), or(and(and(f, g), h), i))))

*NOW*
Output: or(a, and(b, c), and(d, e), and(f, g, h), i)
```

Furthermore, previous versions failed to apply 3 or more `and()` steps using the infix notation, this is now fixed.

[source,groovy]
----
gremlin> g.V().has("name","marko").and().has("age", lt(30)).or().has("name","josh").and().has("age", gt(30)).and().out("created")
==>v[1]
==>v[4]
----

See: link:https://issues.apache.org/jira/browse/TINKERPOP-2029[TINKERPOP-2029]

==== GraphBinary

GraphBinary is a new language agnostic, network serialization format designed to replace Gryo and GraphSON. At this
time it is only available on the JVM, but support will be added for other languages in upcoming releases. The
serializer has been configured in Gremlin Server's packaged configuration files. The serializer can be configured
using the Java driver as follows:

[source,java]
----
Cluster cluster = Cluster.build("localhost").port(8182).
                          serializer(Serializers.GRAPHBINARY_V1D0).create();
Client client = cluster.connect();
List<Result> r = client.submit("g.V().has('person','name','marko')").all().join();
----

See: link:https://issues.apache.org/jira/browse/TINKERPOP-1942[TINKERPOP-1942],
link:https://tinkerpop.apache.org/docs/3.4.0/dev/io/#graphbinary[IO Documentation]

==== Status Attributes

The Gremlin Server protocol allows for status attributes to be returned in responses. These attributes were typically
for internal use, but were designed with extensibility in mind so that providers could place return their own
attributes to calling clients. Unfortunately, unless the client was being used with protocol level requests (which
wasn't convenient) those attributes were essentially hidden from view. As of this version however, status attributes
are fully retrievable for both successful requests and exceptions.

See: link:https://issues.apache.org/jira/browse/TINKERPOP-1913[TINKERPOP-1913]

==== with() Step

This version of TinkerPop introduces the `with()`-step to Gremlin. It isn't really a step but is instead a step
modulator. This modulator allows the step it is modifying to accept configurations that can be used to alter the
behavior of the step itself. A good example of its usage is shown with the revised syntax of the `pageRank()`-step
which now uses `with()` to replace the old `by()` options:

[source,groovy]
----
g.V().hasLabel('person').
  pageRank().
    with(PageRank.edges, __.outE('knows')).
    with(PageRank.propertyName, 'friendRank').
  order().
    by('friendRank',desc).
  valueMap('name','friendRank')
----

A similar change was made for `peerPressure()`-step:

[source,groovy]
----
g.V().hasLabel('person').
  peerPressure().
    with(PeerPressure.propertyName, 'cluster').
  group().
    by('cluster').
    by('name')
----

Note that the `by()` modulators still work, but should be considered deprecated and open for removal in a future
release where breaking changes are allowed.

See: link:https://issues.apache.org/jira/browse/TINKERPOP-1975[TINKERPOP-1975],
link:https://tinkerpop.apache.org/docs/3.4.0/reference/#with-step[Reference Documentation]

==== shortestPath() Step

Calculating the link:https://en.wikipedia.org/wiki/Shortest_path_problem[shortest path] between vertices is a common
graph use case. While the traversal to determine a shortest path can be expressed in Gremlin, this particular problem
is common enough that the feature has been encapsulated into its own step, demonstrated as follows:

[source,text]
----
gremlin> g.withComputer().V().has('name','marko').
......1>   shortestPath().with(ShortestPath.target, has('name','peter'))
==>[v[1],v[3],v[6]]
----

See: link:https://issues.apache.org/jira/browse/TINKERPOP-1990[TINKERPOP-1990],
link:https://tinkerpop.apache.org/docs/3.4.0/reference/#shortestpath-step[Reference Documentation]

==== connectedComponent() Step

In prior version of TinkerPop, it was recommended that the identification of
link:https://en.wikipedia.org/wiki/Connected_component_(graph_theory)[Connected Component] instances in a graph be
computed by way of a reasonably complex bit of Gremlin that looked something like this:

[source,groovy]
----
g.V().emit(cyclicPath().or().not(both())).repeat(both()).until(cyclicPath()).
  path().aggregate("p").
  unfold().dedup().
  map(__.as("v").select("p").unfold().
         filter(unfold().where(eq("v"))).
         unfold().dedup().order().by(id).fold()).
  dedup()
----

The above approach had a number of drawbacks that included a large execution cost as well as incompatibilities in OLAP.
To simplify usage of this commonly use graph algorithm, TinkerPop 3.4.0 introduces the `connectedComponent()` step
which reduces the above operation to:

[source,groovy]
----
g.withComputer().V().connectedComponent()
----

It is important to note that this step does require the use of a `GraphComputer` to work, as it utilizes a
`VertexProgram` behind the scenes.

See: link:https://issues.apache.org/jira/browse/TINKERPOP-1967[TINKERPOP-1967],
link:https://tinkerpop.apache.org/docs/x.y.z/reference/#connectedcomponent-step[Reference Documentation]

==== io() Step

There have been some important changes to IO operations for reading and writing graph data. The use of `Graph.io()`
has been deprecated to further remove dependence on the Graph (Structure) API for users and to extend these basic
operations to GLV users by making these features available as part of the Gremlin language.

It is now possible to simply use Gremlin:

[source,groovy]
----
graph = ...
g = graph.traversal()
g.io(someInputFile).read().iterate()
g.io(someOutputFile).write().iterate()
----

While `io()`-step is still single-threaded for OLTP style loading, it can be utilized in conjunction with OLAP which
internally uses `CloneVertexProgram` and therefore any graph `InputFormat` or `OutputFormat` can be configured in
conjunction with this step for parallel loads of large datasets.

It is also worth noting that the `io()`-step may be overridden by graph providers to utilize their native bulk-loading
features, so consult the documentation of the implementation being used to determine if there are any improved
efficiencies there.

See: link:https://issues.apache.org/jira/browse/TINKERPOP-1996[TINKERPOP-1996],
link:https://tinkerpop.apache.org/docs/3.4.0/reference/#io-step[Reference Documentation]

==== Per Request Options

The Java driver now allows for various options to be set on a per-request basis via new overloads to `submit()` that
accept `RequestOption` instances. A good use-case for this feature is to set a per-request override to the
`scriptEvaluationTimeout` so that it only applies to the current request.

[source,java]
----
Cluster cluster = Cluster.open();
Client client = cluster.connect();
RequestOptions options = RequestOptions.build().timeout(500).create();
List<Result> result = client.submit("g.V()", options).all().get();
----

See: link:https://issues.apache.org/jira/browse/TINKERPOP-1342[TINKERPOP-1342]

==== min() max() and Comparable

Previously `min()` and `max()` were only working for numeric values. This has been changed and these steps can now
operate over any `Comparable` value. The common workaround was the combination of `order().by()` and `limit()` as
shown here:

[source,groovy]
----
gremlin> g.V().values('name').order().by().limit(1)      // workaround for min()
==>josh
gremlin> g.V().values('name').order().by(decr).limit(1)  // workaround for max()
==>vadas
----

Any attempt to use `min()` or `max()` on non-numeric values lead to an exception:

[source,groovy]
----
gremlin> g.V().values('name').min()
java.lang.String cannot be cast to java.lang.Number
Type ':help' or ':h' for help.
Display stack trace? [yN]
----

With the changes in this release these kind of queries became a lot easier:

[source,groovy]
----
gremlin> g.V().values('name').min()
==>josh
gremlin> g.V().values('name').max()
==>vadas
----

==== Nested Loop Support

Traversals now support nesting of `repeat()` loops.

These can now be used to repeat another traversal while in a looped context, either inside the body of a `repeat()` or
in its step modifiers (`until()` or `emit()`).

[source,groovy]
----
gremlin> g.V().repeat(__.in('traverses').repeat(__.in('develops')).emit()).emit().values('name')
==>stephen
==>matthias
==>marko
----

See: link:https://issues.apache.org/jira/browse/TINKERPOP-967[TINKERPOP-967]

==== EventStrategy API

There were some minor modifications to how `EventStrategy` is constructed and what can be expected from events raised
from the addition of new properties.

With respect to the change in terms of `EventStrategy` construction, the `detach()` builder method formerly took a
`Class` as an argument and that `Class` was meant to be one of the various "detachment factories" or `null`. That
approach was a bit confusing, so that signature has changed to `detach(EventStrategy.Detachment)` where the argument
is a more handy enum of detachment options.

As for the changes related to events themselves, it is first worth noting that the previously deprecated
`vertexPropertyChanged(Vertex, Property, Object, Object...)` on `MutationListener` has been removed for what should
have originally been the correct signature of `vertexPropertyChanged(Vertex, VertexProperty, Object, Object...)`. In
prior versions when this method and its related `edgePropertyChanged()` and `vertexPropertyPropertyChanged()` were
triggered by way of the addition of a new property a "fake" property was included with a `null` value for the
"oldValue" argument to these methods (as it did not exist prior to this event). That was a bit awkward to reason about
when dealing with that event. To make this easier, the event now raises with a `KeyedVertexProperty` or
`KeyedProperty` instance, which only contains a property key and no value in them.

link:https://issues.apache.org/jira/browse/TINKERPOP-1831[TINKERPOP-1831]

==== Reducing Barrier Steps

The behavior of `min()`, `max()`, `mean()` and `sum()` has been modified to return no result if there's no input.
Previously these steps yielded the internal seed value:

[source,groovy]
----
gremlin> g.V().values('foo').min()
==>NaN
gremlin> g.V().values('foo').max()
==>NaN
gremlin> g.V().values('foo').mean()
==>NaN
gremlin> g.V().values('foo').sum()
==>0
----

These traversals will no longer emit a result. Note, that this also affects more complex scenarios, e.g. if these
steps are used in `by()` modulators:

[source,groovy]
----
gremlin> g.V().group().
......1>   by(label).
......2>   by(outE().values("weight").sum())
==>[software:0,person:3.5]
----

Since software vertices have no outgoing edges and thus no weight values to sum, `software` will no longer show up in
the result. In order to get the same result as before, one would have to add a `coalesce()`-step:

[source,groovy]
----
gremlin> g.V().group().
......1>   by(label).
......2>   by(outE().values("weight").sum())
==>[person:3.5]
gremlin> g.V().group().
......1>   by(label).
......2>   by(coalesce(outE().values("weight"), constant(0)).sum())
==>[software:0,person:3.5]
----

See: link:https://issues.apache.org/jira/browse/TINKERPOP-1777[TINKERPOP-1777]

==== Order of select() Scopes

The order of select scopes has been changed to: maps, side-effects, paths. Previously the order was: side-effects,
maps, paths - which made it almost impossible to select a specific map entry if a side-effect with the same name
existed.

The following snippets illustrate the changed behavior:

[source,groovy]
----
gremlin> g.V(1).
......1>   group("a").
......2>     by(__.constant("a")).
......3>     by(__.values("name")).
......4>   select("a")
==>[a:marko]
gremlin> g.V(1).
......1>   group("a").
......2>     by(__.constant("a")).
......3>     by(__.values("name")).
......4>   select("a").select("a")
==>[a:marko]
----

Above is the old behavior; the second `select("a")` has no effect, it selects the side-effect `a` again, although one
would expect to get the map entry `a`. What follows is the new behavior:

[source,groovy]
----
gremlin> g.V(1).
......1>   group("a").
......2>     by(__.constant("a")).
......3>     by(__.values("name")).
......4>   select("a")
==>[a:marko]
gremlin> g.V(1).
......1>   group("a").
......2>     by(__.constant("a")).
......3>     by(__.values("name")).
......4>   select("a").select("a")
==>marko
----

See: link:https://issues.apache.org/jira/browse/TINKERPOP-1522[TINKERPOP-1522]

==== GraphSON BulkSet

In earlier versions of TinkerPop, `BulkSet` was coerced to a `List` for GraphSON which was convenient in that it
didn't add a new data type to support, but inconvenient in that it meant that certain process tests were not consistent
in terms of how they ran and the benefits of the `BulkSet` were "lost" in that the "bulk" was being resolved server
side. With the addition of `BulkSet` as a GraphSON type the "bulk" is now resolved on the client side by the language
variant. How that resolution occurs depends upon the language variant. For Java, there is a `BulkSet` object which
maintains that structure sent from the server. For the other variants, the `BulkSet` is deserialized to a `List` form
which results in a much larger memory footprint than what is contained the `BulkSet`.

See: link:https://issues.apache.org/jira/browse/TINKERPOP-2111[TINKERPOP-2111]

==== Python Bindings

Bindings were formerly created using a Python 2-tuple as a bit of syntactic sugar, but all other language variants
used an explicit `Bindings` object which `gremlin-python` already had in place. To make all work variants behave
consistently, the 2-tuple syntax has been removed in favor of the explicit `Bindings.of()` option.

[source,python]
----
g.V(Bindings.of('id',1)).out('created').map(lambda: ("it.get().value('name').length()", "gremlin-groovy")).sum()
----

See: link:https://issues.apache.org/jira/browse/TINKERPOP-2116[TINKERPOP-2116]

==== Deprecation and Removal

This section describes newly deprecated classes, methods, components and patterns of usage as well as which previously
deprecated features have been officially removed or repurposed.

===== Moving of RemoteGraph

`RemoteGraph` was long ago deprecated in favor of `withRemote()`. It became even less useful with the introduction of
the `AnonymousTraversalSource` concept in 3.3.5. It's only real use was for testing remote bytecode based traversals
in the test suite as the test suite requires an actual `Graph` object to function properly. As such, `RemoteGraph` has
been moved to `gremlin-test`. It should no longer be used in any capacity besides that.

See: link:https://issues.apache.org/jira/browse/TINKERPOP-2079[TINKERPOP-2079]

===== Removal of Giraph Support

Support for Giraph has been removed as of this version. There were a number of reasons for this decision which were
discussed in the community prior to taking this step. Users should switch to Spark for their OLAP based graph-computing
needs.

See: link:https://issues.apache.org/jira/browse/TINKERPOP-1930[TINKERPOP-1930]

===== Removal of Rebindings Options

The "rebindings" option is no longer supported for clients. It was deprecated long ago at 3.1.0. The server will not
respond to them on any channel - websockets, nio or HTTP. Use the "aliases" option instead.

link:https://issues.apache.org/jira/browse/TINKERPOP-1705[TINKERPOP-1705]

===== gremlin-server.sh -i Removal

The `-i` option for installing dependencies in Gremlin Server was long ago deprecated and has now been removed. Please
use `install` as its replacement going forward.

link:https://issues.apache.org/jira/browse/TINKERPOP-2031[TINKERPOP-2031]

===== Deprecation Removal

The following deprecated classes, methods or fields have been removed in this version:

* `gremlin-core`
** `org.apache.tinkerpop.gremlin.jsr223.ImportCustomizer#GREMLIN_CORE`
** `org.apache.tinkerpop.gremlin.process.remote.RemoteGraph` - moved to `gremlin-test`
** `org.apache.tinkerpop.gremlin.process.remote.RemoteConnection.submit(Traversal)`
** `org.apache.tinkerpop.gremlin.process.remote.RemoteConnection.submit(Bytecode)`
** `org.apache.tinkerpop.gremlin.process.remote.traversal.strategy.decoration.RemoteStrategy#identity()`
** `org.apache.tinkerpop.gremlin.process.traversal.TraversalEngine`
** `org.apache.tinkerpop.gremlin.process.traversal.engine.*`
** `org.apache.tinkerpop.gremlin.process.traversal.strategy.decoration.PartitionStrategy.Builder#addReadPartition(String)`
** `org.apache.tinkerpop.gremlin.process.traversal.strategy.decoration.SubgraphStrategy.Builder#edgeCriterion(Traversal)`
** `org.apache.tinkerpop.gremlin.process.traversal.strategy.decoration.SubgraphStrategy.Builder#vertexCriterion(Traversal)`
** `org.apache.tinkerpop.gremlin.process.traversal.step.map.LambdaCollectingBarrierStep.Consumers`
** `org.apache.tinkerpop.gremlin.process.traversal.step.util.HasContainer#makeHasContainers(String, P)`
** `org.apache.tinkerpop.gremlin.process.traversal.step.util.event.MutationListener#vertexPropertyChanged(Vertex, Property, Object, Object...)`
** `org.apache.tinkerpop.gremlin.structure.Element.Exceptions#elementAlreadyRemoved(Class, Object)`
** `org.apache.tinkerpop.gremlin.structure.Graph.Exceptions#elementNotFound(Class, Object)`
** `org.apache.tinkerpop.gremlin.structure.Graph.Exceptions#elementNotFound(Class, Object, Exception)`
* `gremlin-driver`
** `org.apache.tinkerpop.gremlin.driver.Client#rebind(String)`
** `org.apache.tinkerpop.gremlin.driver.Client.ReboundClusterdClient`
** `org.apache.tinkerpop.gremlin.driver.Tokens#ARGS_REBINDINGS`
* `gremlin-groovy`
** `org.apache.tinkerpop.gremlin.groovy.jsr223.GremlinGroovyScriptEngine.close()` - no longer implements `AutoCloseable`
* `gremlin-server`
** `org.apache.tinkerpop.gremlin.server.GraphManager#getGraphs()`
** `org.apache.tinkerpop.gremlin.server.GraphManager#getTraversalSources()`
** `org.apache.tinkerpop.gremlin.server.Settings#serializedResponseTimeout`
** `org.apache.tinkerpop.gremlin.server.Settings.AuthenticationSettings#className`
** `org.apache.tinkerpop.gremlin.server.handler.OpSelectorHandler(Settings, GraphManager, GremlinExecutor, ScheduledExecutorService)`
** `org.apache.tinkerpop.gremlin.server.op.AbstractOpProcessor#makeFrame(ChannelHandlerContext, RequestMessage, MessageSerializer serializer, boolean, List, ResponseStatusCode code)`
* `hadoop-graph`
** `org.apache.tinkerpop.gremlin.hadoop.structure.HadoopConfiguration#getGraphInputFormat()`
** `org.apache.tinkerpop.gremlin.hadoop.structure.HadoopConfiguration#getGraphOutputFormat()`

Please see the javadoc deprecation notes or upgrade documentation specific to when the deprecation took place to
understand how to resolve this breaking change.

See: link:https://issues.apache.org/jira/browse/TINKERPOP-1143[TINKERPOP-1143],
link:https://issues.apache.org/jira/browse/TINKERPOP-1296[TINKERPOP-1296],
link:https://issues.apache.org/jira/browse/TINKERPOP-1705[TINKERPOP-1705],
link:https://issues.apache.org/jira/browse/TINKERPOP-1707[TINKERPOP-1707],
link:https://issues.apache.org/jira/browse/TINKERPOP-1954[TINKERPOP-1954],
link:https://issues.apache.org/jira/browse/TINKERPOP-1986[TINKERPOP-1986],
link:https://issues.apache.org/jira/browse/TINKERPOP-2079[TINKERPOP-2079],
link:https://issues.apache.org/jira/browse/TINKERPOP-2103[TINKERPOP-2103]

===== Deprecated GraphSONMessageSerializerGremlinV2d0

The `GraphSONMessageSerializerGremlinV2d0` serializer is now analogous to `GraphSONMessageSerializerV2d0` and therefore
redundant. It has technically always been equivalent in terms of functionality as both serialized to the same format
(i.e. GraphSON 2.0 with embedded types). It is no longer clear why these two classes were established this way, but
it does carry the negative effect where multiple serializer versions could not be bound to Gremlin Server's HTTP
endpoint as the MIME types conflicted on `application/json`. By simply making both message serializers support
`application/json` and `application/vnd.gremlin-v2.0+json`, it then became possible to overcome that limitation. In
short, prefer use of `GraphSONMessageSerializerV2d0` when possible.

Note that this is a breaking change in the sense that `GraphSONMessageSerializerV2d0` will no longer set the header of
requests messages to `application/json`. As a result, older versions of Gremlin Server not configured with
`GraphSONMessageSerializerGremlinV2d0` will not find a deserializer to match the request.

See: link:https://issues.apache.org/jira/browse/TINKERPOP-1984[TINKERPOP-1984]

===== Removed groovy-sql Dependency

Gremlin Console and Gremlin Server no longer include groovy-sql.  If you depend on groovy-sql,
you can install it in Gremlin Console or Gremlin Server using the plugin system.

Console:
```
:install org.codehaus.groovy groovy-sql 2.5.2
```

Server:
```
bin/gremlin-server.sh install org.codehaus.groovy groovy-sql 2.5.2
```

If your project depended on groovy-sql transitively, simply include it in your project's build file (e.g. maven: pom.xml).

See: link:https://issues.apache.org/jira/browse/TINKERPOP-2037[TINKERPOP-2037]

=== Upgrading for Providers

==== Graph Database Providers

===== io() Step

The new `io()`-step that was introduced provides some new changes to consider. Note that `Graph.io()` has been
deprecated and users are no longer instructed to utilize that method. It is not yet decided when that method will be
removed completely, but given the public nature of it and the high chance of common usage, it should be hanging around
for some time.

As with any step in Gremlin, it is possible to replace it with a more provider specific implementation that could be
more efficient. Developing a `TraversalStrategy` to do this is encouraged, especially for those graph providers who
might have special bulk loaders that could be abstracted by this step. Examples of this are already shown with
`HadoopGraph` which replaces the simple single-threaded loader with `CloneVertexProgram`. Graph providers are
encouraged to use the `with()` step to capture any necessary configurations required for their underlying loader to
work. Graph providers should not feel restricted to `graphson`, `gryo` and `graphml` formats either. If a graph
supports CSV or some custom graph specific format, it shouldn't be difficult to gather the configurations necessary to
make that available to users.

See: link:https://issues.apache.org/jira/browse/TINKERPOP-1996[TINKERPOP-1996]

===== Caching Graph Features

For graph implementations that have expensive creation times, it can be time consuming to run the TinkerPop test suite
as each test run requires a `Graph` instance even if the test is ultimately ignored becaue it doesn't pass the feature
checks. To possibly help alleviate this problem, the `GraphProvider` interface now includes this method:

[source,java]
----
public default Optional<Graph.Features> getStaticFeatures() {
    return Optional.empty();
}
----

This method can be implemented to return a cacheable set of features for a `Graph` generated from that `GraphProvider`.
Assuming this method is faster than the cost of creating a new `Graph` instance, the test suite should execute
significantly faster depending on how many tests end up being ignored.

See: link:https://issues.apache.org/jira/browse/TINKERPOP-1518[TINKERPOP-1518]

===== Configuring Interface

There were some changes to interfaces that were related to `Step`. A new `Configuring` interface was added that was
helpful in the implementation of the `with()`-step modulator. This new interface extends the `Parameterizing` interface
(which moved to the `org.apache.tinkerpop.gremlin.process.traversal.step` package with the other step interfaces) and
in turn is extended by the `Mutating` interface. Making this change meant that the `Mutating.addPropertyMutations()`
method could be removed in favor of the new `Configuring.configure()` method.

All of the changes above basically mean, that if the `Mutating` interface was being used in prior versions, the
`addPropertyMutations()` method simply needs to be changed to `configure()`.

See: link:https://issues.apache.org/jira/browse/TINKERPOP-1975[TINKERPOP-1975]

===== OptionsStrategy

`OptionsStrategy` is a `TraversalStrategy` that makes it possible for users to set arbitrary configurations on a
`Traversal`. These configurations can be used by graph providers to allow for traversal-level configurations to be
accessible to their custom steps. A user would write something like:

[source,java]
----
g.withStrategies(OptionsStrategy.build().with("specialLimit", 10000).create()).V();
----

The `OptionsStrategy` is really only the carrier for the configurations and while users can choose to utilize that
more verbose method for constructing it shown above, it is more elegantly constructed as follows using `with()`-step:

[source,java]
----
g.with("specialLimit", 10000)).V();
----

The graph provider could then access that value of "specialLimit" in their custom step (or elsewhere) as follows:

[source,java]
----
OptionsStrategy strategy = this.getTraversal().asAdmin().getStrategies().getStrategy(OptionsStrategy.class).get();
int specialLimit = (int) strategy.getOptions().get("specialLimit");
----

See: link:https://issues.apache.org/jira/browse/TINKERPOP-2053[TINKERPOP-2053]

===== Removed hadoop-gremlin Test Artifact

The `hadoop-gremlin` module no longer generates a test jar that can be used as a test dependency in other modules.
Generally speaking, that approach tends to be a bad practice and can cause build problems with Maven that aren't always
obvious to troubleshoot. With the removal of `giraph-gremlin` for 3.4.0, it seemed even less useful to have this
test artifact present. All tests are still present. The follow provides a basic summary of how this refactoring
occurred:

* A new `AbstractFileGraphProvider` was created in `gremlin-test` which provided a lot of the features that
`HadoopGraphProvider` was exposing. Both `HadoopGraphProvider` and `SparkHadoopGraphProvider` extend from that class
now.
* `ToyIoRegistry` and related classes were moved to `gremlin-test`.
* The various tests that validated capabilities of `Storage` have been moved to `spark-gremlin` and are part of those
tests now. Obviously, that makes those tests specific to Spark testing now. If that location creates a problem for some
reason, that decision can be revisited at some point.

See: link:https://issues.apache.org/jira/browse/TINKERPOP-1410[TINKERPOP-1410]

===== TraversalEngine Moved

The `TraversalEngine` interface was deprecated in 3.2.0 along with all related methods that used it and classes that
implemented it. It was replaced by the `Computer` interface and provided a much nicer way to plug different
implementations of `Computer` into a traversal. `TraversalEngine` was never wholly removed however as it had some deep
dependencies in the inner workings of the test suite. That infrastructure has largely remained as is until now.

As of 3.4.0, `TraversalEngine` is no longer in `gremlin-core` and can instead be found in `gremlin-test` as it is
effectively a "test-only" component and serves no other real function. As explained in the javadocs going back to
3.2.0, providers should implement the `Computer` class and use that instead. At this point, graph providers should have
long ago moved to the `Computer` infrastructure as methods for constructing a `TraversalSource` with a
`TraversalEngine` were long ago removed.

See: link:https://issues.apache.org/jira/browse/TINKERPOP-1143[TINKERPOP-1143]

===== Upsert Graph Feature

Some `Graph` implementations may be able to offer upsert functionality for vertices and edges, which can help improve
usability and performance. To help make it clear to users that a graph operates in this fashion, the `supportsUpsert()`
feature has been added to both `Graph.VertexFeatures` and `Graph.EdgeFeatures`. By default, both of these methods will
return `false`.

Should a provider wish to support this feature, the behavior of `addV()` and/or `addE()` should change such that when
a vertex or edge with the same identifier is provided, the respective step will insert the new element if that value
is not present or update an existing element if it is found. The method by which the provider "identifies" an element
is completely up to the capabilities of that provider. In the most simple fashion, a graph could simply check the
value of the supplied `T.id`, however graphs that support some form of schema will likely have other methods for
determining whether or not an existing element is present.

The extent to which TinkerPop tests "upsert" is fairly narrow. Graph providers that choose to support this feature
should consider their own test suites carefully to ensure appropriate coverage.

See: link:https://issues.apache.org/jira/browse/TINKERPOP-1685[TINKERPOP-1685]

===== TypeTranslator Changes

The `TypeTranslator` experienced a change in its API and `GroovyTranslator` a change in expectations.

`TypeTranslator` now implements `BiFunction` and takes the graph traversal source name as an argument along with the
object to translate. This interface is implemented by default for Groovy with `GroovyTranslator.DefaultTypeTranslator`
which encapsulates all the functionality of what `GroovyTranslator` formerly did by default. To provide customize
translation, simply extend the `DefaultTypeTranslator` and override the methods.

`GroovyTranslator` now expects that the `TypeTranslator` provide to it as part of its `of()` static method overload
is "complete" - i.e. that it provides all the functionality to translate the types passed to it. Thus, a "complete"
`TypeTranslator` is one that does everything that `DefaultTypeTranslator` does as a minimum requirement. Therefore,
the extension model described above is the easiest way to get going with a custom `TypeTranslator` approach.

See: link:https://issues.apache.org/jira/browse/TINKERPOP-2072[TINKERPOP-2072]

==== Graph Driver Providers

===== Deprecation Removal in RemoteConnection

The two deprecated synchronous `submit()` methods on the `RemoteConnection` interface have been removed, which means
that `RemoteConnection` implementations will need to implement `submitAsync(Bytecode)` if they have not already done
so.

See: link:https://issues.apache.org/jira/browse/TINKERPOP-2103[TINKERPOP-2103]<|MERGE_RESOLUTION|>--- conflicted
+++ resolved
@@ -61,10 +61,7 @@
 
 See: link:https://issues.apache.org/jira/browse/TINKERPOP-2461[TINKERPOP-2461]
 
-<<<<<<< HEAD
-==== withStrategies() Groovy Syntax
-=======
-=== Bytecode Command Improvements
+==== Bytecode Command Improvements
 
 The `:bytecode` command in the Gremlin console includes two new options: `reset` and `config`. Both options provide
 ways to better control the `GraphSONMapper` used internally by the command. The `reset` option will replace the current
@@ -74,8 +71,7 @@
 
 See: link:https://issues.apache.org/jira/browse/TINKERPOP-2479[TINKERPOP-2479]
 
-=== withStrategies() Groovy Syntax
->>>>>>> a6ebe54b
+==== withStrategies() Groovy Syntax
 
 The `withStrategies()` configuration step accepts a variable number of `TraversalStrategy` instances. In Java, those
 instances are typically constructed with `instance()` if it is a singleton or by way of a builder pattern which
