--- conflicted
+++ resolved
@@ -241,15 +241,10 @@
 .. `mvn clean install -DskipTests -Dnuget`
 .. `mvn deploy -pl gremlin-python -DskipTests -Dpypi`
 .. `mvn deploy -pl :gremlin-dotnet-source -DskipTests -Dnuget`
-<<<<<<< HEAD
 .. `mvn deploy -pl gremlin-javascript -DskipTests -Dnpm` - prefer direct deploy with `npm publish --otp <otp>` from `gremlin-javscript/src/main/javascript/gremlin-javascript/`
 .. `mvn deploy -pl gremlint -DskipTests -Dnpm` - prefer direct deploy with `npm publish --otp <otp>` from `gremlint/`
-=======
-.. `mvn deploy -pl gremlin-javascript -DskipTests -Dnpm`
-.. `mvn deploy -pl gremlint -DskipTests -Dnpm`
-.. `git tag gremlin-go/v3.5.4`
+.. `git tag gremlin-go/v3.6.1`
 .. `git push --tags`
->>>>>>> 2eee3f43
 . Review the GLV releases
 .. link:https://pypi.org/project/gremlinpython/[gremlin-python - PyPi]
 .. link:https://www.nuget.org/packages/Gremlin.Net/[Gremlin.Net - nuget]
