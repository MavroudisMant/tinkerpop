--- conflicted
+++ resolved
@@ -23,13 +23,9 @@
 [[release-3-4-8]]
 === TinkerPop 3.4.8 (Release Date: NOT OFFICIALLY RELEASED YET)
 
-<<<<<<< HEAD
 * Fixed bug in `has(T,Traversal)` where results were not being returned.
+* Fixed bug in `select(Traversal)` where side-effects were getting lost if accessed from the child traversal.
 * Fixed authorization bug when using `WsAndHttpChannelizerHandler` with keep-alive enabled.
-=======
-* Fixed authorization bug when using `WsAndHttpChannelizerHandler` with keep-alive enabled.
-* Fixed bug in `select(Traversal)` where side-effects were getting lost if accessed from the child traversal.
->>>>>>> 5bbdb23a
 
 [[release-3-4-7]]
 === TinkerPop 3.4.7 (Release Date: June 1, 2020)
