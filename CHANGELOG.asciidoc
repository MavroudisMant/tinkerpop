--- conflicted
+++ resolved
@@ -27,11 +27,8 @@
 * Bumped to Apache `commons-configuration` 2.8.0 to fix security vulnerability.
 * Fixed issue where the `GremlinGroovyScriptEngine` reused the same translator concurrently which lead to incorrect translations.
 * Fixed bug where tasks that haven't started running yet time out due to `evaluationTimeout` and never send a response back to the client.
-<<<<<<< HEAD
 * Set the exact exception in `initializationFailure` on the Java driver instead of the root cause.
-=======
-* Added `SparkIOUTil::loadVertices` utility to load graph into Spark RDD.
->>>>>>> 1d9a98b9
+* Added `SparkIOUtil` utility to load graph into Spark RDD.
 
 [[release-3-5-4]]
 === TinkerPop 3.5.4 (Release Date: July 18, 2022)
