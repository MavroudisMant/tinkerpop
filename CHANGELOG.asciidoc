////
Licensed to the Apache Software Foundation (ASF) under one or more
contributor license agreements.  See the NOTICE file distributed with
this work for additional information regarding copyright ownership.
The ASF licenses this file to You under the Apache License, Version 2.0
(the "License"); you may not use this file except in compliance with
the License.  You may obtain a copy of the License at

  http://www.apache.org/licenses/LICENSE-2.0

Unless required by applicable law or agreed to in writing, software
distributed under the License is distributed on an "AS IS" BASIS,
WITHOUT WARRANTIES OR CONDITIONS OF ANY KIND, either express or implied.
See the License for the specific language governing permissions and
limitations under the License.
////
= TinkerPop3 CHANGELOG

== TinkerPop 3.4.0 (NOT NAMED YET)

NEED AND IMAGE

[[release-3-4-0]]
=== TinkerPop 3.4.0 (Release Date: NOT OFFICIALLY RELEASED YET)

This release also includes changes from <<release-3-3-3, 3.3.3>>.

* `min()` and `max()` now support all types implementing `Comparable`.
* Change the `toString()` of `Path` to be standardized as other graph elements are.
* `hadoop-gremlin` no longer generates a test artifact.
* Fixed a bug in `ReducingBarrierStep`, that returned the provided seed value despite no elements being available.
* Changed the order of `select()` scopes. The order is now: maps, side-effects, paths.
<<<<<<< HEAD
* Moved `TraversalEngine` to `gremlin-test` as it has long been only used in testing infrastructure.
=======
* Removed previously deprecated `rebindings` options from the Java driver API.
>>>>>>> 301e3a0b
* Removed support for Giraph.

== TinkerPop 3.3.0 (Gremlin Symphony #40 in G Minor)

image::https://raw.githubusercontent.com/apache/tinkerpop/master/docs/static/images/gremlin-mozart.png[width=185]

[[release-3-3-3]]
=== TinkerPop 3.3.3 (Release Date: NOT OFFICIALLY RELEASED YET)

This release also includes changes from <<release-3-2-9, 3.2.9>>.

* Coerced `BulkSet` to `g:List` in GraphSON 3.0.

[[release-3-3-2]]
=== TinkerPop 3.3.2 (Release Date: April 2, 2018)

This release also includes changes from <<release-3-2-8, 3.2.8>>.

* Fixed regression issue where the HTTPChannelizer doesn't instantiate the specified AuthenticationHandler.
* Defaulted GLV tests for gremlin-python to run for GraphSON 3.0.
* Fixed a bug with `Tree` serialization in GraphSON 3.0.
* In gremlin-python, the GraphSON 3.0 `g:Set` type is now deserialized to `List`.

==== Bugs

* TINKERPOP-1053 installed plugins are placed in a directory relative to where gremlin.sh is started
* TINKERPOP-1509 Failing test case for tree serialization
* TINKERPOP-1738 Proper functioning of GraphSONReader depends on order of elements in String representation
* TINKERPOP-1758 RemoteStrategy should be before all other DecorationStrategies.
* TINKERPOP-1855 Update Rexster links
* TINKERPOP-1858 HttpChannelizer regression: Does not create specified AuthenticationHandler
* TINKERPOP-1859 Complex instance of P not serializing to bytecode properly
* TINKERPOP-1860 valueMap(True) result in error in gremlin-python
* TINKERPOP-1862 TinkerGraph VertexProgram message passing doesn't work properly when using Direction.BOTH
* TINKERPOP-1867 union() can produce extra traversers
* TINKERPOP-1872 Apply edgeFunction in SparkMessenger
* TINKERPOP-1873 min() and max() work only in the range of Integer values
* TINKERPOP-1874 P does not appear to be serialized consistently in GraphSON
* TINKERPOP-1875 Gremlin-Python only aggregates to list when using GraphSON3
* TINKERPOP-1879 Gremlin Console does not resepect equal sign for flag argument assignments
* TINKERPOP-1880 Gremlin.NET Strong name signature could not be verified. (HRESULT: 0x80131045)
* TINKERPOP-1883 gremlinpython future will never return
* TINKERPOP-1890 getAnonymousTraversalClass() is not being generated for Java DSLs
* TINKERPOP-1891 Serialization of P.not() for gremlin-javascript
* TINKERPOP-1892 GLV test failures for .NET
* TINKERPOP-1894 GraphSONMessageSerializerV2d0 fails to deserialize valid P.not()
* TINKERPOP-1896 gremlin-python lambdas error
* TINKERPOP-1907 Fix failing GLV test for withSack() in .NET
* TINKERPOP-1917 gx:BigDecimal serialization broken in Gremlin.Net on systems with ',' as decimal separator
* TINKERPOP-1918 Scenarios fail because of wrong numerical types
* TINKERPOP-1919 Gherkin runner doesn't work with P.And() and P.Or() in Gremlin.Net
* TINKERPOP-1920 Tests fail because P.Within() arguments are wrapped in an array in Gremlin.Net
* TINKERPOP-1922 Gherkin features fail that contain P.not() in Gremlin.Net

==== Improvements

* TINKERPOP-1357 Centrality Recipes should mention pageRank and OLAP.
* TINKERPOP-1489 Provide a Javascript Gremlin Language Variant
* TINKERPOP-1586 SubgraphStrategy in OLAP
* TINKERPOP-1726 Support WebSockets ping/pong keep-alive in Gremlin server
* TINKERPOP-1842 iterate() missing in terminal steps documentation
* TINKERPOP-1844 Python GLV test should run for GraphSON 3.0 *(breaking)*
* TINKERPOP-1850 Range step has undocumented special values
* TINKERPOP-1854 Support lambdas in Gremlin.Net
* TINKERPOP-1857 GLV test suite consistency and completeness
* TINKERPOP-1863 Delaying the setting of requestId till the RequestMessage instantiation time
* TINKERPOP-1865 Run Gremlin .NET GLV tests with GraphSON 3.0
* TINKERPOP-1866 Support g:T for .NET
* TINKERPOP-1868 Support inject source step in Gremlin.Net
* TINKERPOP-1870 n^2 synchronious operation in OLAP WorkerExecutor.execute() method
* TINKERPOP-1871 Exception handling is slow in element  ReferenceElement creation
* TINKERPOP-1877 Add new graph data for specialized testing scenarios
* TINKERPOP-1884 Bump to Netty 4.0.56.Final
* TINKERPOP-1885 Various Gremlin.Net documentation updates
* TINKERPOP-1901 Enable usage of enums in more steps in Gremlin.Net
* TINKERPOP-1908 Bump to Groovy 2.4.14
* TINKERPOP-1911 Refactor JavaTranslator to cache all reflective calls
* TINKERPOP-1914 Support construct a GremlinServer instance from gremlin executor service

[[release-3-3-1]]
=== TinkerPop 3.3.1 (Release Date: December 17, 2017)

This release also includes changes from <<release-3-2-7, 3.2.7>>.

* Added `NoneStep` and `Traversal.none()` for full filtering integration with `iterate()`.
* Fixed bug in serialization of `Path` for GraphSON 3.0 in `gremlin-python`.
* Added support for GraphSON 3.0 in Gremlin.Net.
* Added `math()`-step which supports scientific calculator capabilities for numbers within a traversal.
* Added missing `GraphTraversalSource.addE()`-method to `GremlinDslProcessor`.
* Changed `to()` and `from()` traversal-based steps to take a wildcard `?` instead of of `E`.
* Added `addV(traversal)` and `addE(traversal)` so that created element labels can be determined dynamically.
* `PageRankVertexProgram` supports `maxIterations` but will break out early if epsilon-based convergence occurs.
* Added support for epsilon-based convergence in `PageRankVertexProgram`.
* Fixed two major bugs in how PageRank was being calculated in `PageRankVertexProgram`.
* Added `Io.requiresVersion(Object)` to allow graph providers a way to check the `Io` type and version being constructed.
* Defaulted `IoCore.gryo()` and `IoCore.graphson()` to both use their 3.0 formats which means that `Graph.io()` will use those by default.
* Bumped Neo4j 3.2.3

==== Bugs

* TINKERPOP-1773 Lop should be created as a "software" and not a "person"
* TINKERPOP-1783 PageRank gives incorrect results for graphs with sinks *(breaking)*
* TINKERPOP-1799 Failure to serialize path() in gremlin-python
* TINKERPOP-1847 tinkergraph-gremlin dependency on gremlin-test, bad scope?

==== Improvements

* TINKERPOP-1632 Create a set of default functions
* TINKERPOP-1692 Bump to Neo4j 3.2.3
* TINKERPOP-1717 Update name and link of DynamoDB storage backend in landing page
* TINKERPOP-1730 Gremlin .NET support for GraphSON 3.0
* TINKERPOP-1767 Method for graph providers to check an IO version and type
* TINKERPOP-1793 addE() should allow dynamic edge labels
* TINKERPOP-1834 Consider iterate() as a first class step

[[release-3-3-0]]
=== TinkerPop 3.3.0 (Release Date: August 21, 2017)

This release also includes changes from <<release-3-2-6, 3.2.6>>.

* Removed previously deprecated `ScriptElementFactory`.
* Added `GraphTraversalSource.addE(String)` in support of `g.addE().from().to()`.
* Added support for `to(Vertex)` and `from(Vertex)` as a shorthand for `to(V(a))` and `from(V(b))`.
* Bumped to support Spark 2.2.0.
* Detected if type checking was required in `GremlinGroovyScriptEngine` and disabled related infrastructure if not.
* Removed previously deprecated `GraphTraversal.selectV3d0()` step.
* Removed previously deprecated `DetachedEdge(Object,String,Map,Pair,Pair)` constructor.
* Removed previously deprecated `Bindings` constructor. It is now a private constructor.
* Removed previously deprecated `TraversalSource.withBindings()`.
* Removed previously deprecated `GraphTraversal.sack(BiFunction,String)`.
* `TraversalMetrics` and `Metrics` Gryo 1.0 formats changed given internal changes to their implementations.
* Made `TraversalMetrics` safe to write to from multiple threads.
* Removed previously deprecated `TraversalSideEffects` methods.
* Removed previously deprecated `finalization.LazyBarrierStrategy` (moved to `optimization.LazyBarrierStrategy`).
* Removed previously deprecated `Constants` in Hadoop.
* Removed previously deprecated `VertexComputing.generateComputer(Graph)`.
* Removed previously deprecated `ConfigurationTraversal`.
* Established the Gryo 3.0 format.
* `GryoVersion` now includes a default `ClassResolver` to supply to the `GryoMapper`.
* `GryoClassResolver` renamed to `GryoClassResolverV1d0` which has an abstract class that for providers to extend in `AbstractGryoClassResolver`.
* Removed previously deprecated `Order` enums of `keyIncr`, `keyDecr`, `valueIncr`, and `valueDecr.`
* Removed previously deprecated `GraphTraversal.mapKeys()` step.
* Removed previously deprecated `GraphTraversal.mapValues()` step.
* Removed previously deprecated `GraphTraversal#addV(Object...)`.
* Removed previously deprecated `GraphTraversal#addE(Direction, String, String, Object...)`.
* Removed previously deprecated `GraphTraversal#addOutE(String, String, Object...)`.
* Removed previously deprecated `GraphTraversal#addInV(String, String, Object...)`.
* Removed previously deprecated `GraphTraversal.groupV3d0()` and respective `GroupSideEffectStepV3d0` and `GroupStepV3d0`.
* Removed previously deprecated `TraversalSource.Builder` class.
* Removed previously deprecated `ConnectiveP`, `AndP`, `OrP` constructors.
* Removed previously deprecated `TraversalScriptFunction` class.
* Removed previously deprecated `TraversalScriptHelper` class.
* Removed previously deprecated `ScriptEngineCache` class.
* Removed previously deprecated `CoreImports` class.
* Removed previously deprecated `GremlinJythonScriptEngine#()` constructor.
* Removed access to previously deprecated `CoreGremlinPlugin#INSTANCE` field.
* `gremlin.sh` and `gremln.bat` no longer support the option to pass a script as an argument for execution mode without using the `-i` option.
* Graphite and Ganglia are no longer packaged with the Gremlin Server distribution.
* `TransactionException` is no longer a class of `AbstractTransaction` and it extends `RuntimeException`.
* Included an ellipse on long property names that are truncated.
* Renamed `RangeByIsCountStrategy` to `CountStrategy`.
* Added more specific typing to various `__` traversal steps. E.g. `<A,Vertex>out()` is `<Vertex,Vertex>out()`.
* Updated Docker build scripts to include Python dependencies (NOTE: users should remove any previously generated TinkerPop Docker images).
* Added "attachment requisite" `VertexProperty.element()` and `Property.element()` data in GraphSON serialization.
* GraphSON 3.0 is now the default serialization format in TinkerGraph and Gremlin Server.
* Changed `ServerGremlinExecutor` to not use generics since there really is no flexibility in the kind of `ScheduledExecutorService` that will be used.
* Removed support for passing a byte array on the `sasl` parameter.
* Removed previously deprecated `GraphSONMapper$Builder#embedTypes` option.
* Removed previously deprecated `:remote config timeout max`.
* Removed previously deprecated `ConnectionPoolSettings.sessionId` and `ConnectionPoolSettings.optionalSessionId()`.
* Removed previously deprecated `reconnectInitialDelay` setting from the Java driver.
* Removed previously deprecated `useMapperFromGraph` option.
* Established the GraphSON 3.0 format with new `g:Map`, `g:List` and `g:Set` types.
* Removed previously deprecated `Io.Builder#registry(IoRegistry)` method.
* Removed previously deprecated `GryoMessageSerializerV1d0(GryoMapper)` constructor.
* Removed previously deprecated `TinkerIoRegistry`.
* Removed previously deprecated `getInstance()` methods on all TinkerPop classes.
* Removed previously deprecated `VertexPropertyFeatures.supportsAddProperty()`.
* Removed previously deprecated TinkerGraph configuration member variables.
* Removed previously deprecated `Transaction.submit(Function)`.
* Removed previously deprecated `OpSelectorHandler.errorMeter` and `AbstractEvalOpProcessor.errorMeter` fields.
* Removed previously deprecated `AbstractEvalOpProcessor.validBindingName` field.
* Removed previously deprecated `SimpleAuthenticator.CONFIG_CREDENTIALS_LOCATION` field.
* Removed previously deprecated `IteratorHandler`, `NioGremlinResponseEncoder` and `WsGremlinResponseEncoder` classes.
* Removed previously deprecated `Session.kill()` and `Session.manualKill()`.
* Removed previously deprecated `Authenticator.newSaslNegotiator()` and its method implementations in classes that were assignable to that interface.
* Removed `gremlin-groovy-test`.
* Removed previously deprecated "G" functions in `gremlin-groovy` (i.e. `GFunction`).
* Removed references to the old `GremlinPlugin` system that was in `gremlin-groovy` - the revised `GremlinPlugin` system in `gremlin-core` is the only one now in use.
* `GremlinGroovyScriptEngine` no longer implements the now removed `DependencyManager`.
* Added `Vertex`, `Edge`, `VertexProperty`, and `Property` serializers to Gremlin-Python and exposed tests that use graph object arguments.
* `Bytecode.getSourceInstructions()` and `Bytecode.getStepInstructions()` now returns `List<Instruction>` instead of `Iterable<Instruction>`.
* Added various `TraversalStrategy` registrations with `GryoMapper`.
* Fixed a naming mistake in Gremlin-Python: `IdentityRemoveStrategy` is now called `IdentityRemovalStrategy`.
* Added `TranslationStrategy` test infrastructure that verifies `Bytecode` generated from a translation is equal to the original `Bytecode`.
* Moved `NumberHelper` into the `org.apache.tinkerpop.gremlin.util` package.
* Added `Pop.mixed` instead of using `null` to represent such semantics.
* `select()`-step now defaults to using `Pop.last` instead of `Pop.mixed`.
* Added `gremlin-io-test` module to validate IO formats.
* `RequestMessage` and `ResponseMessage` are now registered with `GryoMapper` as part of the TinkerPop range of type identifiers.
* Removed previously deprecated `Console` constructor that took a `String` as an argument from `gremlin-console`.
* Removed previously deprecated `ConcurrentBindings` from `gremlin-groovy`.
* Removed previously deprecated `ScriptExecutor` from `gremlin-groovy`.
* Removed previously deprecated `SandboxExtension` from `gremlin-groovy`.
* Removed previously deprecated `GremlinGroovyScriptEngine` constructor that took `ImportCustomizerProvider` as an argument from `gremlin-groovy`.
* Removed previously deprecated `GremlinGroovyScriptEngine#plugins()` from `gremlin-groovy`.
* Added `OptionalStep` for use with `optional()` to better handle issues associated with branch side-effects.
* `UnfoldStep` now supports unfolding of arrays.
* Removed all performance tests that were not part of `gremlin-benchmark`.
* Removed dependency on `junit-benchmarks` and it's related reference to `h2`.
* Moved the source for the "home page" into the repository under `/site` so that it easier to accept contributions.
* Added `UnshadedKryoShimService` as the new default serializer model for `SparkGraphComputer`.
* `GryoRegistrator` is more efficient than the previous `GryoSerializer` model in `SparkGraphComputer`.
* Added support for `IoRegistry` custom serialization in Spark/Giraph and provided a general `hadoop-gremlin` test suite.
* Replaced term `REST` with `HTTP` to remove any confusion as to the design of the API.
* Moved `gremlin-benchmark` under `gremlin-tools` module.
* Added `gremlin-tools` and its submodule `gremlin-coverage`.
* Removed `tryRandomCommit()` from `AbstractGremlinTest`.
* Changed `gremlin-benchmark` system property for the report location to `benchmarkReportDir` for consistency.
* Added SysV and systemd init scripts.
* `GraphTraversal.valueMap(includeTokens,propertyKeys...)` now returns a `Map<Object,E>` since keys could be `T.id` or `T.label`.
* Added `skip(long)` and `skip((Scope,long)` which call the `range(low,high)` equivalents with -1 as the high.
* Added Kerberos authentication to `gremlin-server` for websockets and nio transport.
* Added audit logging of authenticated users and gremlin queries to `gremlin-server`.

==== Bugs

* TINKERPOP-1211 UnfoldStep should unfold arrays. *(breaking)*
* TINKERPOP-1426 GryoSerializer should implement Java serialization interface
* TINKERPOP-1465 Remove deprecated newSaslNegotiator *(breaking)*
* TINKERPOP-1483 PropertyMapStep returns Map<String,E> but puts non String keys in it!
* TINKERPOP-1520 Difference between 'has' step generated graphson2.0 in java and python glv implementation
* TINKERPOP-1533 Storage and IoRegistry
* TINKERPOP-1597 PathRetractionStrategy messing up certain traversals
* TINKERPOP-1635 gremlin-python: Duplicate serialization of element property in PropertySerializer
* TINKERPOP-1658 Graphson2 map keys are serialised as strings
* TINKERPOP-1716 Traversal strategies are not applied with remote in Gremlin Console

==== Improvements

* TINKERPOP-832 Remove deprecated addV/E/InE/OutE methods *(breaking)*
* TINKERPOP-833 Remove deprecated GremlinGroovyScriptEngine constructor and plugins() *(breaking)*
* TINKERPOP-834 Remove deprecated sack() method *(breaking)*
* TINKERPOP-880 Remove deprecated GroupStepV3d0 and GroupSideEffectStepV3d0 *(breaking)*
* TINKERPOP-929 Remove Deprecated TinkerGraph public static methods. *(breaking)*
* TINKERPOP-980 Add a service script or daemon mode in the distribution *(breaking)*
* TINKERPOP-999 ServerGremlinExecutor construction need not use generics for ExecutorService *(breaking)*
* TINKERPOP-1004 Make Transaction.commit() failures consistent across implementations. *(breaking)*
* TINKERPOP-1010 Remove deprecated credentialsDbLocation for SimpleAuthenticator *(breaking)*
* TINKERPOP-1024 Remove deprecated tryRandomCommit() *(breaking)*
* TINKERPOP-1028 Remove deprecated ConnectionPoolSettings session settings *(breaking)*
* TINKERPOP-1040 Remove deprecated SandboxExtension *(breaking)*
* TINKERPOP-1046 Remove deprecated Gremlin Server handler implementations *(breaking)*
* TINKERPOP-1049 Remove deprecated error meter member variables in Gremlin Server handlers *(breaking)*
* TINKERPOP-1094 Remove deprecated VertexPropertyFeatures.FEATURE_ADD_PROPERTY *(breaking)*
* TINKERPOP-1116 Some anonymous traversal steps can be hard typed. *(breaking)*
* TINKERPOP-1130 Each release should store Kryo/GraphSON/GraphML versions to ensure future compatibility *(breaking)*
* TINKERPOP-1142 Remove deprecated valueIncr, valueDecr, keyIncr, keyDecr. *(breaking)*
* TINKERPOP-1169 Remove deprecated TraversalScriptFunction and TraversalScriptHelper *(breaking)*
* TINKERPOP-1170 Remove deprecated ConfigurationTraversal. *(breaking)*
* TINKERPOP-1171 Remove deprecated TraversalSource.Builder *(breaking)*
* TINKERPOP-1235 Remove deprecated ProcessPerformanceSuite and TraversalPerformanceTest *(breaking)*
* TINKERPOP-1275 Remove deprecated max setting for :remote *(breaking)*
* TINKERPOP-1283 Remove deprecated ScriptExecutor *(breaking)*
* TINKERPOP-1289 Remove deprecated ConnectiveP, AndP, and OrP constructors. *(breaking)*
* TINKERPOP-1291 Remove deprecated mapValues and mapKeys methods *(breaking)*
* TINKERPOP-1313 Rename RangeByIsCountStrategy *(breaking)*
* TINKERPOP-1316 Remove deprecated constructor from GryoMessageSerializers *(breaking)*
* TINKERPOP-1327 Bring GryoRegistrator to the forefront and deprecate GryoSerializer *(breaking)*
* TINKERPOP-1363 Cleanup Docker build script for next major release *(breaking)*
* TINKERPOP-1369 Replace REST API with HTTP API
* TINKERPOP-1389 Support Spark 2.0.0
* TINKERPOP-1399 NumberHelper needs to go into util and have a private constructor *(breaking)*
* TINKERPOP-1404 Path/label optimization
* TINKERPOP-1408 Remove Deprecated Io.Builder.registry() *(breaking)*
* TINKERPOP-1414 Change default GraphSON version to 3.0 *(breaking)*
* TINKERPOP-1420 Remove deprecated ConcurrentBindings in gremlin-groovy *(breaking)*
* TINKERPOP-1421 Remove deprecated ControlOps *(breaking)*
* TINKERPOP-1427 GraphSON 3.0 needs collection types and consistent number typing.
* TINKERPOP-1443 Use an API checker during build
* TINKERPOP-1445 Large nested VertexProperties and Properties do not get printed well
* TINKERPOP-1454 Create Serializers for Graph objects in Gremlin-Python
* TINKERPOP-1481 Remove deprecated reconnectInitialDelay in Java driver *(breaking)*
* TINKERPOP-1485 Move source for TinkerPop site to source code repo
* TINKERPOP-1506 Optional/Coalesce should not allow sideEffect traversals.
* TINKERPOP-1514 Restructure for gremlin-tools module *(breaking)*
* TINKERPOP-1524 Bytecode.getXXXInstructions should return a List, not Iterable.
* TINKERPOP-1526 Remove deprecated Session kill() overloads *(breaking)*
* TINKERPOP-1536 Include GLVs in Docker build
* TINKERPOP-1541 Select should default to Pop.last semantics *(breaking)*
* TINKERPOP-1549 Implement skip()
* TINKERPOP-1550 Make Graphite and Ganglia optional dependencies
* TINKERPOP-1563 Remove deprecated getInstance() methods *(breaking)*
* TINKERPOP-1565 Setup GraphSON 3.0
* TINKERPOP-1566 Kerberos authentication for gremlin-server
* TINKERPOP-1574 Get rid of untyped GraphSON in 3.0
* TINKERPOP-1603 Remove support for SASL byte array in protocol *(breaking)*
* TINKERPOP-1612 Remove gremlin-groovy-test module *(breaking)*
* TINKERPOP-1621 Remove deprecated GremlnPlugin and related infrastructure *(breaking)*
* TINKERPOP-1622 Remove deprecated G functions in gremlin-groovy *(breaking)*
* TINKERPOP-1651 Remove deprecated gremlin.sh init syntax *(breaking)*
* TINKERPOP-1686 Make TraversalMetrics thread safe *(breaking)*
* TINKERPOP-1698 Gryo 3.0
* TINKERPOP-1699 Remove deprecated userMapperFromGraph *(breaking)*
* TINKERPOP-1700 Remove deprecated embedTypes option
* TINKERPOP-1706 Remove deprecated ScriptEngineCache and related dead code *(breaking)*
* TINKERPOP-1715 Bump to Spark 2.2
* TINKERPOP-1719 Remove deprecated Traversal related code *(breaking)*
* TINKERPOP-1720 Remove deprecated Hadoop code *(breaking)*
* TINKERPOP-1721 Remove deprecated Bindings related code *(breaking)*
* TINKERPOP-1724 Remove deprecated ScriptElementFactory
* TINKERPOP-1729 Remove deprecated select steps.
* TINKERPOP-1740 Add vertex parameter overload to to() and from()
* TINKERPOP-1747 Streamline inheritance for gremlin-python GraphSON serializer classes

== TinkerPop 3.2.0 (Nine Inch Gremlins)

image::https://raw.githubusercontent.com/apache/tinkerpop/master/docs/static/images/nine-inch-gremlins.png[width=185]

[[release-3-2-9]]
=== TinkerPop 3.2.9 (Release Date: NOT OFFICIALLY RELEASED YET)

* Bumped to httpclient 4.5.5.

[[release-3-2-8]]
=== TinkerPop 3.2.8 (Release Date: April 2, 2018)

* Added a `Lambda` class to Gremlin.Net that makes it possible to use Groovy and Python lambdas with Gremlin.Net.
* Enums are now represented as classes in Gremlin.Net which allows to use them as arguments in more steps.
* Bumped to Groovy 2.4.14.
* Added `checkAdjacentVertices` option to `SubgraphStrategy`.
* Modified `GremlinDslProcessor` so that it generated the `getAnonymousTraversalClass()` method to return the DSL version of `__`.
* Added the "Kitchen Sink" test data set.
* Fixed deserialization of `P.not()` for GraphSON.
* Bumped to Jackson 2.9.4.
* Improved performance of `JavaTranslator` by caching reflected methods required for traversal construction.
* Ensure that `RemoteStrategy` is applied before all other `DecorationStrategy` instances.
* Added `idleConnectionTimeout` and `keepAliveInterval` to Gremlin Server that enables a "ping" and auto-close for seemingly dead clients.
* Fixed a bug where lambdas in `gremlin-python` would trigger a failure if steps using python-only symbols were present (such as `as_()`).
* Fixed a bug in `NumberHelper` that led to wrong min/max results if numbers exceeded the Integer limits.
* Delayed setting of the request identifier until `RequestMessage` construction by the builder.
* `ReferenceElement` avoids `UnsupportedOperationException` handling in construction thus improving performance.
* Improved error messaging for failed serialization and deserialization of request/response messages.
* Fixed handling of `Direction.BOTH` in `Messenger` implementations to pass the message to the opposite side of the `StarGraph`.
* Removed hardcoded expectation in metrics serialization test suite as different providers may have different outputs.
* Added `IndexedTraverserSet` which indexes on the value of a `Traverser` thus improving performance when used.
* Utilized `IndexedTraverserSet` in `TraversalVertexProgram` to avoid extra iteration when doing `Vertex` lookups.
* Bumped to Netty 4.0.56.Final.
* Fixed .NET GraphSON serialization of `P.Within()` and `P.without()` when passing a `Collection` as an argument.
* Fixed a bug in Gremlin Console which prevented handling of `gremlin.sh` flags that had an "=" between the flag and its arguments.
* Fixed bug where `SparkMessenger` was not applying the `edgeFunction` from `MessageScope`.
* Fixed a bug in `ComputerAwareStep` that didn't handle `reset()` properly and thus occasionally produced some extra traversers.
* Removed `TraversalPredicate` class in Gremlin.Net. It is now included in the `P` class instead.

==== Bugs

* TINKERPOP-1053 installed plugins are placed in a directory relative to where gremlin.sh is started
* TINKERPOP-1509 Failing test case for tree serialization
* TINKERPOP-1738 Proper functioning of GraphSONReader depends on order of elements in String representation
* TINKERPOP-1758 RemoteStrategy should be before all other DecorationStrategies.
* TINKERPOP-1855 Update Rexster links
* TINKERPOP-1859 Complex instance of P not serializing to bytecode properly
* TINKERPOP-1860 valueMap(True) result in error in gremlin-python
* TINKERPOP-1862 TinkerGraph VertexProgram message passing doesn't work properly when using Direction.BOTH
* TINKERPOP-1867 union() can produce extra traversers
* TINKERPOP-1872 Apply edgeFunction in SparkMessenger
* TINKERPOP-1873 min() and max() work only in the range of Integer values
* TINKERPOP-1874 P does not appear to be serialized consistently in GraphSON
* TINKERPOP-1879 Gremlin Console does not resepect equal sign for flag argument assignments
* TINKERPOP-1880 Gremlin.NET Strong name signature could not be verified. (HRESULT: 0x80131045)
* TINKERPOP-1883 gremlinpython future will never return
* TINKERPOP-1890 getAnonymousTraversalClass() is not being generated for Java DSLs
* TINKERPOP-1891 Serialization of P.not() for gremlin-javascript
* TINKERPOP-1892 GLV test failures for .NET
* TINKERPOP-1894 GraphSONMessageSerializerV2d0 fails to deserialize valid P.not()
* TINKERPOP-1896 gremlin-python lambdas error
* TINKERPOP-1907 Fix failing GLV test for withSack() in .NET
* TINKERPOP-1917 gx:BigDecimal serialization broken in Gremlin.Net on systems with ',' as decimal separator
* TINKERPOP-1918 Scenarios fail because of wrong numerical types
* TINKERPOP-1919 Gherkin runner doesn't work with P.And() and P.Or() in Gremlin.Net
* TINKERPOP-1920 Tests fail because P.Within() arguments are wrapped in an array in Gremlin.Net
* TINKERPOP-1922 Gherkin features fail that contain P.not() in Gremlin.Net

==== Improvements

* TINKERPOP-1357 Centrality Recipes should mention pageRank and OLAP.
* TINKERPOP-1489 Provide a Javascript Gremlin Language Variant
* TINKERPOP-1586 SubgraphStrategy in OLAP
* TINKERPOP-1726 Support WebSockets ping/pong keep-alive in Gremlin server
* TINKERPOP-1842 iterate() missing in terminal steps documentation
* TINKERPOP-1850 Range step has undocumented special values
* TINKERPOP-1854 Support lambdas in Gremlin.Net
* TINKERPOP-1857 GLV test suite consistency and completeness
* TINKERPOP-1863 Delaying the setting of requestId till the RequestMessage instantiation time
* TINKERPOP-1868 Support inject source step in Gremlin.Net
* TINKERPOP-1870 n^2 synchronious operation in OLAP WorkerExecutor.execute() method
* TINKERPOP-1877 Add new graph data for specialized testing scenarios
* TINKERPOP-1884 Bump to Netty 4.0.56.Final
* TINKERPOP-1885 Various Gremlin.Net documentation updates
* TINKERPOP-1901 Enable usage of enums in more steps in Gremlin.Net
* TINKERPOP-1908 Bump to Groovy 2.4.14
* TINKERPOP-1911 Refactor JavaTranslator to cache all reflective calls

[[release-3-2-7]]
=== TinkerPop 3.2.7 (Release Date: December 17, 2017)

* Added core GraphSON classes for Gremlin-Python: `UUID`, `Date`, and `Timestamp`.
* Documented the recommended method for constructing DSLs with Gremlin.Net.
* Provided a method to configure detachment options with `EventStrategy`.
* Fixed a race condition in `TinkerIndex`.
* Fixed bug in handling of the long forms of `-e` and `-i` (`--execute` and `--interactive` respectively) for Gremlin Console.
* Fixed bug in `LambdaRestrictionStrategy` where traversals using `Lambda` scripts weren't causing the strategy to trigger.
* Improved error messaging for bytecode deserialization errors in Gremlin Server.
* Fixed an `ArrayOutOfBoundsException` in `hasId()` for the rare situation when the provided collection is empty.
* Bump to Netty 4.0.53
* `TraversalVertexProgram` `profile()` now accounts for worker iteration in `GraphComputer` OLAP.
* Returned the `Builder` instance from the `DetachedEdge.Builder` methods of `setOutE` and `setOutV`.
* Added test framework for GLVs.
* Fixed bug in `TraversalHelper.replaceStep()` where the step being replaced needed to be removed prior to the new one being added.
* Added alias support in the .NET `DriverRemoteConnection`.
* Added a test for self-edges and fixed `Neo4jVertex` to provided repeated self-edges on `BOTH`.
* Better respected permissions on the `plugins.txt` file and prevented writing if marked as read-only.
* Added getters for the lambdas held by `LambdaCollectingBarrierStep`, `LambdaFlatMapStep` and `LambdaSideEffectStep`.
* Fixed an old hack in `GroovyTranslator` and `PythonTranslator` where `Elements` were being mapped to their id only.
* Fixed an "attachement"-bug in `InjectStep` with a solution generalized to `StartStep`.
* Truncate the script in error logs and error return messages for "Method code too large" errors in Gremlin Server.
* Fixed a bug in `LambdaRestrictionStrategy` where it was too eager to consider a step as being a lambda step.
* `ReferenceVertex` was missing its `label()` string. `ReferenceElement` now supports all label handling.
* Fixed a bug where bytecode containing lambdas would randomly select a traversal source from bindings.
* Deprecated `GremlinScriptEngine.eval()` methods and replaced them with new overloads that include the specific `TraversalSource` to bind to.
* Added `GraphHelper.cloneElements(Graph original, Graph clone)` to the `gremlin-test` module to quickly clone a graph.
* Added `GremlinDsl.AnonymousMethod` annotation to help provide explicit types for anonymous methods when the types are not easily inferred.
* Bump to GMavenPlus 1.6.
* Added better error message for illegal use of `repeat()`-step.
* Fixed a bug in `RangeByIsCountStrategy` that led to unexpected behaviors when predicates were used with floating point numbers.
* Bump to Jackson 2.8.10.
* Deprecated `MutationListener.vertexPropertyChanged()` method that did not use `VertexProperty` and added a new method that does.
* Added an `EmbeddedRemoteConnection` so that it's possible to mimic a remote connection within the same JVM.
* Supported interruption for remote traversals.
* Allow the `:remote` command to accept a `Cluster` object defined in the console itself.
* The Console's `plugin.txt` file is only updated if there were manually uninstalled plugins.
* Fixed a bug in `MatchStep` where mid-traversal `where()` variables were not being considered in start-scope.
* Generalized `MatchStep` to locally compute all clauses with barriers (not just reducing barriers).
* Ensured that plugins were applied in the order they were configured.
* Fixed a bug in `Neo4jGremlinPlugin` that prevented it from loading properly in the `GremlinPythonScriptEngine`.
* Fixed a bug in `ComputerVerificationStrategy` where child traversals were being analyzed prior to compilation.
* Fixed a bug that prevented Gremlin from ordering lists and streams made of mixed number types.
* Fixed a bug where `keepLabels` were being corrupted because a defensive copy was not being made when they were being set by `PathRetractionStrategy`.
* Cancel script evaluation timeout in `GremlinExecutor` when script evaluation finished.
* Added a recipe for OLAP traversals with Spark on YARN.
* Added `spark-yarn` dependencies to the manifest of `spark-gremlin`.

==== Bugs

* TINKERPOP-1650 PathRetractionStrategy makes Match steps unsolvable
* TINKERPOP-1731 Docker build does not appear to work for gremlin-dotnet
* TINKERPOP-1745 Gremlin .NET: Use DateTimeOffset instead of DateTime to represent g:Date
* TINKERPOP-1753 OrderStep not able to order by non-integer numbers
* TINKERPOP-1760 OLAP compilation failing around ConnectiveStrategy
* TINKERPOP-1761 GremlinExecutor: Timeout future not cancelled on successful script evaluation
* TINKERPOP-1762 Make MatchStep analyze mid-clause variables for executing ordering purposes.
* TINKERPOP-1764 Generalize MatchStep to localize all barriers, not just reducing barriers.
* TINKERPOP-1766 Gremlin.Net: Closed connections should not be re-used
* TINKERPOP-1782 RangeByIsCountStrategy doesn't handle floating point numbers properly
* TINKERPOP-1789 Reference elements should be represented by id and label *(breaking)*
* TINKERPOP-1790 GraphSON 3.0 doc updates
* TINKERPOP-1791 GremlinDsl custom step with generic end type produces invalid code in __.java
* TINKERPOP-1792 Random TraversalSource Selection in GremlinScriptEngine
* TINKERPOP-1795 Getting Lambda comparator message for .profile() step
* TINKERPOP-1796 Driver connection pool SSL properties missing
* TINKERPOP-1797 LambdaRestrictionStrategy and LambdaMapStep in `by()`-modulation.
* TINKERPOP-1798 MutationListener.vertexPropertyChanged oldValue should be a VertexProperty
* TINKERPOP-1801 OLAP profile() step return incorrect timing
* TINKERPOP-1802 hasId() fails for empty collections
* TINKERPOP-1803 inject() doesn't re-attach with remote traversals
* TINKERPOP-1819 documentation query and description mismatch
* TINKERPOP-1821 Consistent behavior of self-referencing edges
* TINKERPOP-1825 Gremlin .NET: Constant() step has incorrect parameter defined
* TINKERPOP-1830 Race condition in Tinkergraph index creation
* TINKERPOP-1832 TraversalHelper.replaceStep sets previousStep to the wrong step
* TINKERPOP-1846 LambdaRestrictionStrategy not triggering for Lambda scripts
* TINKERPOP-1848 Fix g:Date assertion in python tests
* TINKERPOP-1851 Gremlin long options for -e and -i are not working properly

==== Improvements

* TINKERPOP-1661 Docker-built documentation does not always point locally
* TINKERPOP-1725 DotNet GLV: Make traversal generation deterministic
* TINKERPOP-1734 DSL for Gremlin .NET
* TINKERPOP-1746 Better error message on wrong ordering of emit()/until()/has()
* TINKERPOP-1752 Gremlin.Net: Generate completely type-safe methods
* TINKERPOP-1756 Provide a way to easily mock a RemoteConnection for tests
* TINKERPOP-1759 Improve hashcode and equals for Traverser implementations
* TINKERPOP-1768 Bump to Jackson 2.8.10
* TINKERPOP-1770 Remote traversal timeout
* TINKERPOP-1771 gremlin.bat doesn't support paths containing spaces
* TINKERPOP-1779 Bump to GMavenPlus 1.6
* TINKERPOP-1784 Gremlin Language Test Suite
* TINKERPOP-1785 Gremlin.Net should be strong-name signed
* TINKERPOP-1786 Recipe and missing manifest items for Spark on Yarn
* TINKERPOP-1787 Allow :remote command to accept a user defined Cluster instance
* TINKERPOP-1806 Consistently use Gremlin.Net instead of Gremlin-DotNet
* TINKERPOP-1807 Gremlin-Python doesn't support GraphSON types g:Date, g:Timestamp and g:UUID
* TINKERPOP-1808 Add ability to get the consumer in LambdaSideEffectStep
* TINKERPOP-1811 Improve error reporting for serialization errors between gremlin-python and gremlin-server
* TINKERPOP-1812 ProfileTest assumes that graph implementations will not add their own steps
* TINKERPOP-1813 Subgraph step requires the graph API
* TINKERPOP-1814 Some process tests require the graph API
* TINKERPOP-1820 Include .NET GLV tests on TravisCI
* TINKERPOP-1824 Update netty version to 4.0.52
* TINKERPOP-1827 Gremlin .NET: Test Suite Runner
* TINKERPOP-1829 Improve flexibility of detachment for EventStrategy
* TINKERPOP-1833 DetachedEdge.Builder#setInV and setOutV doesn't return the builder
* TINKERPOP-1835 Bump Netty 4.0.53
* TINKERPOP-1837 Gremlin .NET: Provide type coercion between IDictionary<K, V> instances

[[release-3-2-6]]
=== TinkerPop 3.2.6 (Release Date: August 21, 2017)

This release also includes changes from <<release-3-1-8, 3.1.8>>.

* Bump to Netty 4.0.50
* Registered `HashMap$TreeNode` to Gryo.
* Fixed a lambda-leak in `SackValueStep` where `BiFunction` must be tested for true lambda status.
* Fixed a bug in `RangeByIsCountStrategy` that broke any `ConnectiveStep` that included a child traversal with an optimizable pattern.
* Allowed access to `InjectStep.injections` for `TraversalStrategy` analysis.
* Exceptions that occur during result iteration in Gremlin Server will now return `SCRIPT_EVALUATION_EXCEPTION` rather than `SERVER_ERROR`.
* `AddEdgeStep` attaches detached vertices prior to edge creation.
* Added graph element GraphSON serializers in Gremlin-Python.
* Initialization scripts for Gremlin Server will not timeout.
* Added Gremlin.Net.
* `ProfileTest` is now less stringent about assertions which will reduce burdens on providers.
* `GremlinExecutor` begins timeout of script evaluation at the time the script was submitted and not from the time it began evaluation.
* Added Gremlin.Net.
* `ReferenceFactory` and `DetachedFactory` now detach elements in collections accordingly.
* Deprecated `GryoLiteMessageSerializerV1d0` in favor of `HaltedTraverserStrategy`.
* Deprecated the `useMapperFromGraph` configuration option for Gremlin Server serializers.
* `JavaTranslator` is now smart about handling `BulkSet` and `Tree`.
* Added annotations to the traversal metrics pretty print.
* `EdgeOtherVertexStep` is no longer final and can be extended by providers.
* `EdgeVertexStep` is no longer final and can be extended by providers.
* Deprecated `Transaction.submit(Function)`.
* Fixed `HADOOP_GREMLIN_LIBS` parsing for Windows.
* Improved GraphSON serialization performance around `VertexProperty`.
* Changed some tests in `EventStrategyProcessTest` which were enforcing some unintended semantics around transaction state.
* Added WsAndHttpChannelizer and SaslAndHttpBasicAuthenticationHandler to be allow for servicing Http and Websocket requests to the same server
* Added deep copy of `Bytecode` to `DefaultTraversal.clone()`.

==== Bugs

* TINKERPOP-1385 Refactor Profiling test cases
* TINKERPOP-1679 Detached side-effects aren't attached when remoted
* TINKERPOP-1683 AbstractHadoopGraphComputer on Windows
* TINKERPOP-1691 Some EventStrategyProcessTest assume element state is synced in memory
* TINKERPOP-1704 XXXTranslators are not being respective of BulkSet and Tree.
* TINKERPOP-1727 Bytecode object shallow copied when traversals are cloned
* TINKERPOP-1742 RangeByIsCountStrategy fails for ConnectiveSteps
* TINKERPOP-1743 LambdaRestrictionStrategy does not catch lambdas passed to sack()
* TINKERPOP-1744 Gremlin .NET: Exception from sync execution gets wrapped in AggregateException

==== Improvements

* TINKERPOP-741 Remove Options For Transaction Retry
* TINKERPOP-915 Gremlin Server supports REST and Websockets simultanteously
* TINKERPOP-920 Test case needed for ensuring same cardinality for key.
* TINKERPOP-1552 C# Gremlin Language Variant
* TINKERPOP-1669 EdgeVertexStep should be designed for extension
* TINKERPOP-1676 Improve GraphSON 2.0 Performance  *(breaking)*
* TINKERPOP-1688 Include TraversalMetrics annotation in pretty print
* TINKERPOP-1694 Deprecate useMapperFromGraph
* TINKERPOP-1701 HaltedTraverserStrategy should recurse into collections for detachment.
* TINKERPOP-1703 Make EdgeOtherVertexStep non-final
* TINKERPOP-1708 Add a "Note on Scopes" document
* TINKERPOP-1709 Add a list of all the steps that support by()/from()/to()/as()/option()
* TINKERPOP-1710 Add a note on tree() by-modulation and uniqueness of tree branches.
* TINKERPOP-1714 Gremlin Server scriptEvaluationTimeout should take into account request arrival time
* TINKERPOP-1718 Deprecate GryoLiteMessageSerializerV1d0
* TINKERPOP-1748 Callout comments break code snippets
* TINKERPOP-1749 Bump to Netty 4.0.50

[[release-3-2-5]]
=== TinkerPop 3.2.5 (Release Date: June 12, 2017)

This release also includes changes from <<release-3-1-7, 3.1.7>>.

* Fixed folding of multiple `hasId()` steps into `GraphStep`.
* Added string performance options to `StarGraph`.
* Fixed a bug in `until(predicate)` where it was actually calling `emit(predicate)`.
* Fixed inconsistency in GraphSON serialization of `Path` where properties of graph elements were being included when serialized.
* Improved performance and memory usage of GraphSON when serializing `TinkerGraph` and graph elements.
* Removed use of `stream()` in `DetachedEdge` and `DetachedVertex`.
* Deprecated a constructor in `DetachedEdge` that made use of `Pair` in favor of a new one that just uses the objects that were in the `Pair`.
* Improved error messaging on the `g.addV(Object...)` when passing an invalid arguments.
* Reduced memory usage for TinkerGraph deserialization in GraphSON by streaming vertices and edges.
* Added the `gremlin-archetype-dsl` to demonstrate how to structure a Maven project for a DSL.
* Developed and documented patterns for Domain Specific Language implementations.
* Removed the Groovy dependency from `gremlin-python` and used Groovy Templates and the `gmavenplus-plugin` to generate the python GLV classes.
* Now using Groovy `[...]` map notation in `GroovyTranslator` instead of `new LinkedHashMap(){{ }}`.
* Maintained type information on `Traversal.promise()`.
* Propagated exception to `Future` instead of calling thread in `RemoteConnection`.
* Fixed a bug in `RepeatUnrollStrategy` where `LoopsStep` and `LambdaHolder` should invalidate the strategy's application.
* Deprecated `authentication.className` setting in favor of using `authentication.authenticator`.
* Added `authentication.authenticationHandler` setting.
* Added abstraction to authorization to allow users to plug in their own `AbstractAuthorizationHandler` implementations.
* Fixed a `NullPointerException` bug in `B_LP_O_S_SE_SL_Traverser`.
* `PathRetractionStrategy` now uses the marker-model to reduce recursive lookups of invalidating steps.
* `ProfileStrategy` now uses the marker-model to reduce recursive lookups of `ProfileSideEffectStep`.
* `Mutating` steps now implement `Scoping` interface.
* Fixed a step id compilation bug in `AddVertexStartStep`, `AddVertexStep`, `AddEdgeStep`, and `AddPropertyStep`.
* Added more details to Gremlin Server client side messages - exception hierarchy and stack trace.
* Deprecated "Exception-Class" in the Gremlin Server HTTP protocol in favor of the new "exceptions" field.
* De-registered metrics on Gremlin Server shutdown.
* Added "help" command option on `:remote config` for plugins that support that feature in the Gremlin Console.
* Allowed for multiple scripts and related arguments to be passed to `gremlin.sh` via `-i` and `-e`.
* `LABELED_PATH` requirement is now set if any step in the traversal is labeled.
* Updated `PathRetractionStrategy` to not run if the provided traversal contains a `VertexProgramStep` that has a `LABELED_PATH` requirement.
* Added various metrics to the `GremlinGroovyScriptEngine` around script compilation and exposed them in Gremlin Server.
* Moved the `caffeine` dependency down to `gremlin-groovy` and out of `gremlin-server`.
* Improved script compilation in `GremlinGroovyScriptEngine` to use better caching, log long compile times and prevent failed compilations from recompiling on future requests.
* Synchronized script compilation.
* Logged Script compilation times.
* Prevented failed scripts from recompiling.
* Logged warnings for scripts that take "too long" to compile.
* Improved memory usage of the `GremlinGroovyScriptEngine`.
* Added `cyclicPath().from().to().by()` support to `GraphTraversal`.
* Added `simplePath().from().to().by()` support to `GraphTraversal`.
* Added `path().from().to()` support to `GraphTraversal` so sub-paths can be isolated from the current path.
* Added `FromToModulating` interface for use with `to()`- and `from()`-based step modulators.
* Added `Path.subPath()` which supports isolating a sub-path from `Path` via to/from-labels.
* Fixed `NullPointerException` in `GraphMLReader` that occurred when an `<edge>` didn't have an ID field and the base graph supported ID assignment.
* Added `ScopingStrategy` which will computer and provide all `Scoping` steps with the path labels of the global `Traversal`.
* Split `ComputerVerificationStrategy` into two strategies: `ComputerVerificationStrategy` and `ComputerFinalizationStrategy`.
* Removed `HasTest.g_V_hasId_compilationEquality` from process test suite as it makes too many assumptions about provider compilation.
* Deprecated `CustomizerProvider` infrastructure.
* Deprecated `PluginAcceptor` infrastructure.
* Improved consistency of the application of bindings to `GremlinScriptEngine` implementations in the `BindingsGremlinPlugin`.
* Fixed a bug in OLAP `ComputerAwareStep` where end-step labels were not being appended to the traverser correctly.
* Refactor `SparkContext` handler to support external kill and stop operations.
* Fixed an optimization bug in `LazyBarrierStrategy` around appending barriers to the end of a `Traversal`.
* Fixed an optimization bug in `PathRetractionStrategy` around appending barriers to the end of a `Traversal`.
* `TraverserIterator` in GremlinServer is smart to try and bulk traversers prior to network I/O.
* Improved error handling of compilation failures for very large or highly parameterized script sent to Gremlin Server.
* Fixed a bug in `RangeByIsCountStrategy` that changed the meaning of inner traversals.
* Improved Gremlin-Python Driver implementation by adding a threaded client with basic connection pooling and support for pluggable websocket clients.
* Changed `GraphManager` from a final class implementation to an interface.
* Updated `GraphManager` interface to include methods for opening/instantiating a graph and closing a graph.
* Implemented `DefaultGraphManager` to include previous `GraphManager` functionality and adhere to updated interface.
* Deprecated `GraphManager.getGraphs()` and added `GraphManager.getGraphNames()`.
* Deprecated `GraphManager.getTraversalSources()` and added `GraphManager.getTraversalSourceNames()`.
* Fixed a bug so now users can supply a YAML with an empty `staticVariableTypes` to be used by the `FileSandboxExtension`

==== Bugs

* TINKERPOP-1258 HasTest.g_V_hasId_compilationEquality makes GraphStep assumptions
* TINKERPOP-1528 CountByIsRangeStrategy fails for a particular query
* TINKERPOP-1626 choose() is buggy in OLAP
* TINKERPOP-1638 count() is optimized away in where()
* TINKERPOP-1640 ComputerVerificationStrategy gives false errors
* TINKERPOP-1652 Disable PathRetractionStrategy strategy if VertexProgramStep has LABELLED_PATH requirement
* TINKERPOP-1660 Documentation links should not link to TINKERPOP-xxxx branches
* TINKERPOP-1666 NPE in FileSandboxExtension if staticVariableTypes is empty in supplied YAML file
* TINKERPOP-1668 RepeatUnrollStrategy should not execute if there is a LoopStep used.
* TINKERPOP-1670 End type lost when using promise()
* TINKERPOP-1673 GroovyTranslator produces Gremlin that can't execute on :remote
* TINKERPOP-1675 RemoteStep#processNextStart() throws CompletionException instead of underlying exception
* TINKERPOP-1681 Multiple hasId's are or'd into GraphStep

==== Improvements

* TINKERPOP-761 Some basic mathematical functions / steps
* TINKERPOP-786 Patterns for DSL Development
* TINKERPOP-1044 ResponseMessage should contain server-side exception name.
* TINKERPOP-1095 Create a custom ScriptContext
* TINKERPOP-1266 Make memory available to benchmarks configurable
* TINKERPOP-1303 add help for :remote config for Gephi Plugin
* TINKERPOP-1340 docs do not state at what version an API was introduced (or deprecated)
* TINKERPOP-1387 from and to modulators for path steps
* TINKERPOP-1438 Consider GraphManager as an interface*(breaking)*
* TINKERPOP-1453 Allow Gremlin-Python to handle asynchronous failure
* TINKERPOP-1577 Provide support for Python3 or Python2 in the Docker builds.
* TINKERPOP-1599 implement real gremlin-python driver
* TINKERPOP-1614 Improve documentation for Graph.V() and Graph.E() on main docs page
* TINKERPOP-1618 Remove groovy dependency from gremlin-python
* TINKERPOP-1627 LazyBarrierStrategy should not append an end barrier.
* TINKERPOP-1631 Fix visibility issues with the BindingsGremlinPlugin
* TINKERPOP-1634 Deprecate old methods of GremlinGroovyScriptEngine customization
* TINKERPOP-1642 Improve performance of mutating traversals
* TINKERPOP-1644 Improve script compilation process and include metrics
* TINKERPOP-1653 Allow multiple scripts with arguments to be passed to the Console
* TINKERPOP-1657 Provide abstraction to easily allow different HttpAuth schemes
* TINKERPOP-1663 Validate a maximum for the number of parameters passed to Gremlin Server
* TINKERPOP-1665 Remove unittest from Gremlin-Python tests
* TINKERPOP-1671 Default method for RemoteConnection.submitAsync throws exception from submit on calling thread instead of failing the future
* TINKERPOP-1677 Bump Groovy to 2.4.11
* TINKERPOP-1680 Add string performance options to StarGraph

[[release-3-2-4]]
=== TinkerPop 3.2.4 (Release Date: February 8, 2017)

This release also includes changes from <<release-3-1-6, 3.1.6>>.

* Fixed a bug where `PathProcessor.keepLabels` were not being pushed down into child traversals by `PathRetractionStrategy`.
* Added default `MessagePassingReductionStrategy` for `GraphComputer` that can reduce the number of message passing iterations.
* Fixed a bug associated with user-provided maps and `GroupSideEffectStep`.
* `GroupBiOperator` no longer maintains a detached traversal and thus, no more side-effect related OLAP inconsistencies.
* Added `ProjectedTraverser` which wraps a traverser with a `List<Object>` of projected data.
* Fixed an optimization bug in `CollectingBarrierSteps` where the barrier was being consumed on each `addBarrier()`.
* `OrderGlobalStep` and `SampleGlobalStep` use `ProjectedTraverser` and now can work up to the local star graph in OLAP.
* SASL negotiation supports both a byte array and Base64 encoded bytes as a string for authentication to Gremlin Server.
* Deprecated all test suites in `gremlin-groovy-test` - Graph Providers no longer need to implement these.
* Deprecated `TinkerIoRegistry` replacing it with the more consistently named `TinkerIoRegistryV1d0`.
* Made error messaging more consistent during result iteration timeouts in Gremlin Server.
* Fixed a memory leak in the classloader for the `GremlinGroovyScriptEngine` where classes in the loader were not releasing from memory as a strong reference was always maintained.
* `PathRetractionStrategy` does not add a `NoOpBarrierStep` to the end of local children as its wasted computation in 99% of traversals.
* Fixed a bug in `AddVertexStartStep` where if a side-effect was being used in the parametrization, an NPE occurred.
* Fixed a bug in `LazyBarrierStrategy` where `profile()` was deactivating it accidentally.
* Fixed a bug in `RepeatUnrollStrategy` where stateful `DedupGlobalStep` was cloned and thus, maintained two deduplication sets.
* Added documentation around "terminal steps" in Gremlin: `hasNext()`, `next()`, `toList()`, etc.
* Added specific GraphSON serializers for `RequestMessage` and `ResponseMessage` in GraphSON 2.0.
* Added `CloseableIterator` to allow `Graph` providers who open expensive resources a way to let users release them.
* Fixed minor bug in `gremlin-driver` where closing a session-based `Client` without initializing it could generate an error.
* Relieved synchronization pressure in various areas of `TinkerGraphComputer`.
* Fixed an optimization bug in OLAP-based `DedupGlobalStep` where deduping occurred twice.
* `MemoryComputeKey` now implements `Cloneable` which is useful for `BiOperator` reducers that maintain thread-unsafe state.
* `TinkerGraphComputer` now supports distributed `Memory` with lock-free partition aggregation.
* `TinkerGraph` Gryo and GraphSON deserialization is now configured to use multi-properties.
* Changed behavior of `ElementHelper.areEqual(Property, Property)` to not throw exceptions with `null` arguments.
* Added `GryoVersion` for future flexibility when introducing a new verison of Gryo and moved serializer registrations to it.
* Fixed Gryo serialization of `ConnectiveP` instances.
* Lessened the severity of Gremlin Server logging when it encounters two or more serializers addressing the same mime type.
* Bumped to Netty 4.0.42.final.
* Added `ByteBuffer`, `InetAddress`, `Timestamp` to the list of Gryo supported classes.
* Fixed Gryo serialization of `Class`.
* Fixed GraphSON serialization of enums like `T`, `P`, etc. where values were overriding each other in the GraphSON type registry.
* Fixed a bug in Gremlin-Python around `__.__()` and `__.start()`.
* Fixed a bug around long serialization in Gremlin-Python when using Python3.
* Deprecated `TraversalSource.withBindings()` as it is no longer needed in Gremlin-Java and never was needed for other variants.
* Fixed a bug in Gremlin-Java `Bytecode` where anonymous traversals were not aware of parent bindings.
* Fixed a bug in Gremlin-Java GraphSON deserialization around `P.within()` and `P.without()`.
* Converted Spark process suite tests to "integration" tests.
* Fixed a bug in `InlineFilterStrategy` having to do with folding `HasContainers` into `VertexStep`.
* Deprecated `HasContainer.makeHasContainers()` which was used to dissect `AndP` and shouldn't be used at the TinkerPop-level.
* `GraphTraversal.has()` now will try and fold-left `HasContainer` if end step is a `HasContainerHolder`.
* Created explicit `P`-predicate methods for `GraphTraversal.hasXXX()`.
* Fixed a bug in `FilterRankStrategy` around `where().by()` ordering.
* Added another optimization in `RangeByIsCountStrategy`, that removes `count().is()` altogether if it's not needed.
* Fixed a OLAP `MatchStep.clone()`-bug that occurs when the `match()` is in a local child.
* Added another optimization in `RangeByIsCountStrategy`, that removes `count().is()` altogether if it's not needed.
* Fixed a bug in `RangeByIsCountStrategy` where labeled parents shouldn't have the strategy applied to their children.
* Fixed a bug in `PathRetractionStrategy` where `MatchEndStep` labels were being dropped when they shouldn't be.
* Added `TinkerGraphCountStrategy` which translates `g.V().map*.count()` patterns into direct `Map.size()` calls in `TinkerGraph`.
* Added `Path.head()` and `Path.isEmpty()` with default method implementations.
* Fixed a `NoSuchElementException` bug with `GroupXXXStep` where if the reduced `TraverserSet` is empty, don't add the key/value.
* Fixed a `NullPointerException` bug with profiling `GroupSideEffectStep` in OLTP.
* Improved ability to release resources in `GraphProvider` instances in the test suite.
* Factored `GremlinPlugin` functionality out of gremlin-groovy and into gremlin-core - related classes were deprecated.
* Added a `force` option for killing sessions without waiting for transaction close or timeout of a currently running job or multiple jobs.
* Deprecated `Session.kill()` and `Session.manualKill()`.
* Added `Traversal.promise()` method to allow for asynchronous traversal processing on "remote" traversals.
* Deprecated `RemoteConnection.submit(Bytecode)` in favor of `submitAsync(Bytecode)`.
* Added `choose(predicate,traversal)` and `choose(traversal,traversal)` to effect if/then-semantics (no else). Equivalent to `choose(x,y,identity())`.
* Removed `ImmutablePath.TailPath` as it is no longer required with new recursion model.
* Removed call stack recursion in `ImmutablePath`.
* Gremlin-Python serializes `Bytecode` as an object (instead of a JSON string) when submit over the `RemoteConnection`.
* Fixed the handling of the `DriverRemoteConnection` pass-through configurations to the driver.
* `IncidentToAdjacentStrategy` now uses a hidden label marker model to avoid repeated recursion for invalidating steps.
* `PathProcessorStrategy` can inline certain `where(traversal)`-steps in order to increase the likelihood of star-local children.
* `SparkGraphComputer` no longer starts a worker iteration if the worker's partition is empty.
* Added `ProjectStep.getProjectKeys()` for strategies that rely on such information.
* Added `VertexFeatures.supportsDuplicateMultiProperties()` for graphs that only support unique values in multi-properties.
* Deprecated the "performance" tests in `OptIn`.
* Deprecated `getInstance()` methods in favor of `instance()` for better consistency with the rest of the API.
* Block calls to "remote" traversal side-effects until the traversal read is complete which signifies an end to iteration.
* Added `Pick.none` and `Pick.any` to the serializers and importers.
* Added a class loader to `TraversalStrategies.GlobalCache` which guarantees strategies are registered prior to `GlobalCache.getStrategies()`.
* Fixed a severe bug where `GraphComputer` strategies are not being loaded until the second use of the traversal source.
* The root traversal now throws regular `NoSuchElementException` instead of `FastNoSuchElementException`. (*breaking*)
* Added a short sleep to prevent traversal from finishing before it can be interrupted during `TraversalInterruptionComputerTest`.
* Added support for SSL client authentication

==== Bugs

* TINKERPOP-1380 dedup() doesn't dedup in rare cases
* TINKERPOP-1384 Description of filter function in traversal documentation
* TINKERPOP-1428 profile() throws NPE for union(group, group)
* TINKERPOP-1521 Mutating steps don't recognize side-effects
* TINKERPOP-1525 Plug VertexProgram iteration leak on empty Spark RDD partitions
* TINKERPOP-1534 Gremlin Server instances leaking in tests
* TINKERPOP-1537 Python tests should not use hard-coded number of workers
* TINKERPOP-1547 Two bugs found associated with MatchStep: Path retraction and range count.
* TINKERPOP-1548 Traversals can complete before interrupted in TraversalInterruptionComputerTest
* TINKERPOP-1560 Cache in GroovyClassLoader may continue to grow
* TINKERPOP-1561 gremiln-python GraphSONWriter doesn't properly serialize long in Python 3.5
* TINKERPOP-1567 GraphSON deserialization fails with within('a')
* TINKERPOP-1573 Bindings don't work in coalesce
* TINKERPOP-1576 gremlin-python calls non-existent methods
* TINKERPOP-1581 Gremlin-Python driver connection is not thread safe.
* TINKERPOP-1583 PathRetractionStrategy retracts keys that are actually needed
* TINKERPOP-1585 OLAP dedup over non elements
* TINKERPOP-1587 Gremlin Server Subgraph Cardinality Not Respected
* TINKERPOP-1594 LazyBarrierStrategy does not activate with ProfileStep
* TINKERPOP-1605 gremlin-console 3.2.3 -e can no longer take paths relative to current working directory

==== Improvements

* TINKERPOP-887 FastNoSuchElementException hides stack trace in client code
* TINKERPOP-919 Features needs to specify whether 2 vertex properties with same key/value is allowed.
* TINKERPOP-932 Add ability to cancel script execution associated with a Gremlin Server Session
* TINKERPOP-1248 OrderGlobalStep should use local star graph to compute sorts, prior to reduction.
* TINKERPOP-1261 Side-effect group().by() can't handle user-defined maps
* TINKERPOP-1292 TinkerGraphComputer VertexProgramInterceptors
* TINKERPOP-1372 ImmutablePath should not use Java recursion (call stacks are wack)
* TINKERPOP-1433 Add steps to dev docs to help committers get their keys in order
* TINKERPOP-1434 Block calls to traversal side-effects until read is complete
* TINKERPOP-1471 IncidentToAdjacentStrategy use hidden marker to avoid repeated recursion.
* TINKERPOP-1473 Given PathRetractionStrategy, PathProcessorStrategy can be extended to support partial where() inlining.
* TINKERPOP-1482 has(x).has(y) chains should be has(x.and(y))
* TINKERPOP-1490 Provider a Future based Traversal.async(Function<Traversal,V>) terminal step
* TINKERPOP-1502 Chained has()-steps should simply left-append HasContainers in Gremlin-Java.
* TINKERPOP-1507 Pick.any and Pick.none are not in GraphSON or Gremlin-Python
* TINKERPOP-1508 Add choose(predicate,trueTraversal)
* TINKERPOP-1527 Do not override registered strategies in TraversalStrategies.GlobalCache
* TINKERPOP-1530 Consistent use of instance()
* TINKERPOP-1539 Create a ComplexTraversalTest with crazy nested gnarly traversals.
* TINKERPOP-1542 Add Path.isEmpty() with a default implementation.
* TINKERPOP-1562 Migrate ScriptEngine-related code to gremlin-core
* TINKERPOP-1570 Bump to Netty 4.0.42
* TINKERPOP-1582 TraversalOpProcessor does not support custom serializers
* TINKERPOP-1584 Add gryo serializers to support types covered in GraphSON
* TINKERPOP-1588 Added Terminal Steps section to the docs
* TINKERPOP-1589 Re-Introduce CloseableIterator
* TINKERPOP-1590 Create TinkerWorkerMemory and Partitioned Vertices
* TINKERPOP-1600 Consistent use of base 64 encoded bytes for SASL negotiation
* TINKERPOP-1602 Support SSL client certificate authentication
* TINKERPOP-1606 Refactor GroupStep to not have the reduction traversal included in its BiOperator.
* TINKERPOP-1610 Deprecate gremlin-groovy-test provider based tests
* TINKERPOP-1617 Create a SingleIterationStrategy which will do its best to rewrite OLAP traversals to not message pass.

[[release-3-2-3]]
=== TinkerPop 3.2.3 (Release Date: October 17, 2016)

This release also includes changes from <<release-3-1-5, 3.1.5>>.

* Restructured Gremlin-Python's GraphSON I/O package to make it easier for users to register serializers/deserializers. (*breaking*)
* Fixed a bug with `TraversalOpProcessor` that was returning a final result prior to committing the transaction.
* Fixed a bug in `ConnectiveStrategy` where infix and/or was not correctly reasoning on `choose()` `HasNextStep` injections.
* Increased performance of `CredentialGraph` authentication.
* Removed Java 8 stream usage from `TraversalHelper` for performance reasons.
* Fixed a bug in `RepeatStep` where `emit().as('x')` wasn't adding the step labels to the emit-traverser.
* Added `GraphComputing.atMaster(boolean)` to allow steps to know whether they are executing at master or distributed at workers.
* Fixed a bug in OLAP where `DedupGlobalStep` wasn't de-duping local master traversers.
* Added `HasContainerHolder.removeHasContainer()`-method with default `UnsupportedOperationException` implementation.
* `TraversalSource.withComputer()` is simplified to add a `VertexProgramStrategy`. Easier for language variants.
* Fixed a `Set`, `List`, `Map` bug in the various `Translators` where such collections were not being internally translated.
* Fixed a `Bytecode` bug where nested structures (map, list, set) were not being analyzed for bindings and bytecode conversions.
* Fixed a `String` bug in `GroovyTranslator` and `PythonTranslator` where if the string has double-quotes it now uses """ """.
* Added a default `TraversalStrategy.getConfiguration()` which returns the configuration needed to construct the strategy.
* `Computer` instances can be created with `Computer.create(Configuration)` and accessed via `Computer.getConf()`.
* Every `TraversalStrategy` can be created via a `Configuration` and a static `MyStrategy.create(Configuration)`.
* Added language-agnostic `TraversalStrategy` support in `Bytecode`.
* Added `PartitionStrategy.Builder.readPartitions()` and deprecated `PartitionStrategy.Builder.addPartition()`.
* A new version of `LazyBarrierStrategy` has been created and added to the default strategies.
* `FilterRankStrategy` now propagates labels "right" over non-`Scoping` filters.
* Fixed a bug in `ConnectiveP` where nested equivalent connectives should be inlined.
* Fixed a bug in `IncidentToAdjacentStrategy` where `TreeStep` traversals were allowed.
* Fixed a end-step label bug in `MatchPredicateStrategy`.
* Fixed a bug in `MatchPredicateStrategy` where inlined traversals did not have strategies applied to it.
* Fixed a bug in `RepeatUnrollStrategy` where inlined traversal did not have strategies applied to it.
* Fixed padding of prompt in Gremlin Console when the number of lines went beyond a single digit.
* Fixed GraphSON 2.0 namespace for `TinkerGraph` to be "tinker" instead of "gremlin".
* Dropped serialization support in GraphSON 2.0 for `Calendar`, `TimeZone`, and `Timestamp`.
* Added `TraversalHelper.copyLabels()` for copying (or moving) labels form one step to another.
* Added `TraversalHelper.applySingleLevelStrategies()` which will apply a subset of strategies but not walk the child tree.
* Added the concept that hidden labels using during traversal compilation are removed at the end during `StandardVerificationStrategy`. (*breaking*)
* Added `InlineFilterStrategy` which will determine if various `TraversalParent` children are filters and if so, inline them.
* Removed `IdentityRemovalStrategy` from the default listing as its not worth the clock cycles.
* Removed the "!" symbol in `NotStep.toString()` as it is confusing and the `NotStep`-name is sufficient.
* Fixed a bug in `TraversalVertexProgram` (OLAP) around ordering and connectives (i.e. `and()` and `or()`).
* Added `AbstractGremlinProcessTest.checkOrderedResults()` to make testing ordered results easier.
* `AbstractLambdaTraversal` now supports a `bypassTraversal` where it is possible for strategies to redefine such lambda traversals.
* Added an internal utility `ClassFilterStep` which determines if the traverser object's class is an instance of the provided class.
* `ConnectiveStep` extends `FilterStep` and thus, is more appropriately categorized in the step hierarchy.
* `PropertyMapStep` supports a provided traversal for accessing the properties of the element. (*breaking*)
* `SubgraphStrategy` now supports vertex property filtering.
* Fixed a bug in Gremlin-Python `P` where predicates reversed the order of the predicates.
* Added tests to `DedupTest` for the `dedup(Scope, String...)` overload.
* Added more detailed reference documentation for IO formats.
* Fixed a bug in serialization of `Lambda` instances in GraphSON, which prevented their use in remote traversals.
* Fixed a naming bug in Gremlin-Python where `P._and` and `P._or` should be `P.and_` and `P.or_`. (*breaking*)
* `where()` predicate-based steps now support `by()`-modulation.
* Added Gryo serialization for `Bytecode`.
* Moved utility-based serializers to `UtilSerializers` for Gryo - these classes were private and hence this change is non-breaking.
* `TraversalRing` returns a `null` if it does not contain traversals (previously `IdentityTraversal`).
* Deprecated `Graph.Exceptions.elementNotFoundException()` as it was not used in the code base outside of the test suite.
* Fixed a `JavaTranslator` bug where `Bytecode` instructions were being mutated during translation.
* Added `Path` to Gremlin-Python with respective GraphSON 2.0 deserializer.
* `Traversal` and `TraversalSource` now implement `AutoCloseable`.
* Added "keep-alive" functionality to the Java driver, which will send a heartbeat to the server when normal request activity on a connection stops for a period of time.
* Renamed the `empty.result.indicator` preference to `result.indicator.null` in Gremlin Console
* If `result.indicator.null` is set to an empty string, then no "result line" is printed in Gremlin Console.
* Deprecated `reconnectInitialDelay` on the Java driver.
* Added some validations to `Cluster` instance building.
* Produced better errors in `readGraph` of `GryoReader` and `GraphSONReader` if a `Vertex` cannot be found in the cache on edge loading.
* VertexPrograms can now declare traverser requirements, e.g. to have access to the path when used with `.program()`.
* New build options for `gremlin-python` where `-DglvPython` is no longer required.
* Added missing `InetAddress` to GraphSON extension module.
* Added new recipe for "Pagination".
* Added new recipe for "Recommendation".
* Added functionality to Gremlin-Server REST endpoint to forward Exception Messages and Class in HTTP Response
* Gremlin Server `TraversalOpProcessor` now returns confirmation upon `Op` `close`.
* Added `close` method Java driver and Python driver `DriverRemoteTraversalSideEffects`.

==== Bugs

* TINKERPOP-1423 IncidentToAdjacentStrategy should be disabled for tree steps
* TINKERPOP-1440 g:Path needs a GraphSON deserializer in Gremlin-Python
* TINKERPOP-1457 Groovy Lambdas for remote traversals not serializable
* TINKERPOP-1458 Gremlin Server doesn't return confirmation upon Traversal OpProcessor "close" op
* TINKERPOP-1466 PeerPressureTest has been failing recently
* TINKERPOP-1472 RepeatUnrollStrategy does not semi-compile inlined repeat traversal
* TINKERPOP-1476 TinkerGraph does not get typed with the right type name in GraphSON
* TINKERPOP-1495 Global list deduplication doesn't work in OLAP
* TINKERPOP-1500 and/or infix and choose() do not work correctly.
* TINKERPOP-1511 Remote client addV, V()

==== Improvements

* TINKERPOP-790 Implement AutoCloseable on TraversalSource
* TINKERPOP-944 Deprecate Graph.Exceptions.elementNotFound
* TINKERPOP-1189 SimpleAuthenticator over HttpChannelizer makes Gremlin Server pretty slow and consumes more CPU
* TINKERPOP-1249 Gremlin driver to periodically issue ping / heartbeat to gremlin server
* TINKERPOP-1280 VertexPrograms should declare traverser requirements
* TINKERPOP-1330 by()-modulation for where()
* TINKERPOP-1409 Make the "null" return in the gremlin console into something more understandable  *(breaking)*
* TINKERPOP-1431 Documentation generation requires tests to execute on gremlin-python
* TINKERPOP-1437 Add tests for dedup(Scope) in DedupTest
* TINKERPOP-1444 Benchmark bytecode->Traversal creation and implement GremlinServer cache if necessary.
* TINKERPOP-1448 gremlin-python should be Python 2/3 compatible
* TINKERPOP-1449 Streamline gremlin-python build
* TINKERPOP-1455 Provide String-based withStrategy()/withoutStrategy() for language variant usage
* TINKERPOP-1456 Support SubgraphStrategy.vertexProperties().
* TINKERPOP-1460 Deprecate reconnectInitialDelay in Java driver
* TINKERPOP-1464 Gryo Serialization for Bytecode
* TINKERPOP-1469 Get rid of Stream-usage in TraversalHelper
* TINKERPOP-1470 InlineFilterStrategy should try and P.or() has() children in OrSteps.
* TINKERPOP-1486 Improve API of RemoteConnection
* TINKERPOP-1487 Reference Documentation for IO
* TINKERPOP-1488 Make LazyBarrierStrategy part of the default TraversalStrategies *(breaking)*
* TINKERPOP-1492 RemoteStrategy or the RemoteConnection should append a lazy barrier().
* TINKERPOP-1423 IncidentToAdjacentStrategy should be disabled for tree steps
* TINKERPOP-1440 g:Path needs a GraphSON deserializer in Gremlin-Python
* TINKERPOP-1457 Groovy Lambdas for remote traversals not serializable
* TINKERPOP-1458 Gremlin Server doesn't return confirmation upon Traversal OpProcessor "close" op
* TINKERPOP-1466 PeerPressureTest has been failing recently
* TINKERPOP-1472 RepeatUnrollStrategy does not semi-compile inlined repeat traversal
* TINKERPOP-1495 Global list deduplication doesn't work in OLAP
* TINKERPOP-1500 and/or infix and choose() do not work correctly.
* TINKERPOP-1511 Remote client addV, V()

[[release-3-2-2]]
=== TinkerPop 3.2.2 (Release Date: September 6, 2016)

This release also includes changes from <<release-3-1-4, 3.1.4>>.

* Included GraphSON as a default serializer (in addition to Gryo, which was already present) in Gremlin Server if none are defined.
* Added `gremlin-python` package as a Gremlin language variant in Python.
* Added `Bytecode` which specifies the instructions and arguments used to construct a traversal.
* Created an experimental GraphSON representation of `Bytecode` that will be considered unstable until 3.3.0.
* Added `Translator` which allows from the translation of `Bytecode` into some other form (e.g. script, `Traversal`, etc.).
* Added `JavaTranslator`, `GroovyTranslator`, `PythonTranslator`, and `JythonTranslator` for translating `Bytecode` accordingly.
* Added `TranslationStrategy` to `gremlin-test` so translators can be tested against the process test suite.
* Added `Traversal.Admin.nextTraverser()` to get the next result in bulk-form (w/ default implementation).
* Added `TraversalSource.getAnonymousTraversalClass()` (w/ default implementation).
* Added `GremlinScriptEngine` interface which specifies a `eval(Bytecode, Bindings)` method.
* Deprecated `RemoteGraph` in favor of `TraversalSource.withRemote()` as it is more technically correct to tie a remote traversal to the `TraversalSource` than a `Graph` instance.
* `GremlinGroovyScriptEngine` implements `GremlinScriptEngine`.
* Added `GremlinJythonScriptEngine` which implements `GremlinScriptEngine`.
* Removed support for submitting a Java serialized `Traversal` to Gremlin Server.
* Removed a largely internal feature that supported automatic unrolling of traversers in the Gremlin Driver.
* Made it possible to directly initialize `OpProcessor` implementations with server `Settings`.
* Included GraphSON as a default serializer (in addition to Gryo, which was already present) in Gremlin Server if none are defined
* Introduced GraphSON 2.0.
* Deprecated `embedTypes` on the builder for `GraphSONMapper`.
* Bumped to Netty 4.0.40.final.
* Defaulted the `gremlinPool` setting in Gremlin Server to be zero, which will instructs it to use `Runtime.availableProcessors()` for that settings.
* Changed scope of log4j dependencies so that they would only be used in tests and the binary distributions of Gremlin Console and Server.
* Deprecated `Io.Builder.registry()` in favor of the newly introduced `Io.Builder.onMapper()`.
* Added new recipe for "Traversal Induced Values".
* Fixed a potential leak of a `ReferenceCounted` resource in Gremlin Server.
* Added class registrations for `Map.Entry` implementations to `GryoMapper`.
* Added methods to retrieve `Cluster` settings in `gremlin-driver`.
* Fixed a severe bug in `SubgraphStrategy`.
* Deprecated `SubgraphStrategy.Builder.vertexCriterion()/edgeCriterion()` in favor of `vertices()/edges()`.
* Fixed a small bug in `StandardVerificationStrategy` that caused verification to fail when `withPath` was used in conjunction with `ProfileStep`.
* Added color preferences
* Added input, result prompt preferences
* Added multi-line indicator in Gremlin Console

==== Bugs

* TINKERPOP-810 store not visible
* TINKERPOP-1151 slf4j-log4j12 / log4j is only required for testing *(breaking)*
* TINKERPOP-1383 publish-docs.sh might publish to current too early
* TINKERPOP-1390 IdentityRemoveStrategyTest fails randomly
* TINKERPOP-1400 SubgraphStrategy introduces infinite recursion if filter has Vertex/Edge steps.
* TINKERPOP-1405 profile() doesn't like withPath()

==== Improvements

* TINKERPOP-1037 Gremlin shell output coloring
* TINKERPOP-1226 Gremlin Console should :clear automagically after "Display stack trace."
* TINKERPOP-1230 Serialising lambdas for RemoteGraph
* TINKERPOP-1274 GraphSON Version 2.0
* TINKERPOP-1278 Implement Gremlin-Python and general purpose language variant test infrastructure
* TINKERPOP-1285 Gremline console does not differentiate between multi-line and single-line input
* TINKERPOP-1334 Provide a way to pull gremlin.driver.Cluster connection settings.
* TINKERPOP-1347 RemoteConnection needs to provide TraversalSideEffects. *(breaking)*
* TINKERPOP-1373 Default gremlinPool to number of cores
* TINKERPOP-1386 Bump to Netty 4.0.40.Final
* TINKERPOP-1392 Remove support for java serialized Traversal *(breaking)*
* TINKERPOP-1394 Fix links in Recipes doc
* TINKERPOP-1396 Traversal Induced Values Recipe
* TINKERPOP-1402 Impossible for graph implementations to provide a class resolver for Gryo IO
* TINKERPOP-1407 Default serializers for Gremlin Server
* TINKERPOP-1425 Use trailing underscores in gremlin-python

[[release-3-2-1]]
=== TinkerPop 3.2.1 (Release Date: July 18, 2016)

This release also includes changes from <<release-3-1-3, 3.1.3>>.

* `PathProcessor` steps now have the ability (if configured through a strategy) to drop `Traverser` path segments.
* `MatchStep` in OLTP has a lazy barrier to increase the probability of bulking.
* Added `PathRetractionStrategy` which will remove labeled path segments that will no longer be referenced.
* Added `Path.retract()` to support retracting paths based on labels.
* Optimized `ImmutablePath` and `MutablePath` equality code removing significant unnecessary object creation code.
* Bumped to Groovy 2.4.7.
* Added `RepeatUnrollStrategy` to linearize a `repeat()`-traversal if loop amount is known at compile time.
* Fixed a bug in `BranchStep` around child integration during `clone()`.
* Fixed a bug in `AbstractStep` around label set cloning.
* Added `TraversalStrategyPerformanceTest` for verifying the performance gains of optimization-based traversal strategies.
* `TraversalExplanation.prettyPrint()` exists which provides word wrapping and GremlinConsole is smart to use console width to control `toString()`.
* `TraversalOpProcessor` (`RemoteConnection`) uses `HaltedTraverserStrategy` metadata to determine detachment procedure prior to returning results.
* Allow DFS paths in `HADOOP_GREMLIN_LIBS`.
* Added a safer serializer infrastructure for use with `SparkGraphComputer` that uses `KryoSerializer` and the new `GryoRegistrator`.
* Added `HaltedTraverserStrategy` to allow users to get back different element detachments in OLAP.
* Fixed a `NullPointerException` bug around nested `group()`-steps in OLAP.
* Fixed a severe bug around halted traversers in a multi-job OLAP traversal chain.
* Ensure a separation of `GraphComputer` and `VertexProgram` configurations in `SparkGraphComputer` and `GiraphGraphComputer`.
* `PeerPressureVertexProgram` now supports dynamic initial vote strength calculations.
* Added `EmptyMemory` for ease of use when no memory exists.
* Updated `VertexComputing.generateProgram()` API to include `Memory`. *(breaking)*
* `ImmutablePath.TailPath` is now serializable like `ImmutablePath`.
* Added `ConfigurationCompilerProvider` which allows fine-grained control of some of the internal `GremlinGroovyScriptEngine` settings at the Groovy compilation level.
* Intoduced the `application/vnd.gremlin-v1.0+gryo-lite` serialization type to Gremlin Server which users "reference" elements rather than "detached".
* `GryoMapper` allows overrides of existing serializers on calls to `addCustom` on the builder.
* Added a traversal style guide to the recipes cookbook.
* Fixed a bug in master-traversal traverser propagation.
* Added useful methods for custom `VertexPrograms` to be used with `program()`-step.
* Increased the test coverage around traverser propagation within a multi-job OLAP traversal.
* Added tests to validate the status of a transaction immediately following calls to close.
* Added tests to ensure that threaded transactions cannot be re-used.
* `GraphFilter` helper methods are now more intelligent when determining edge direction/label legality.
* Added `GraphFilterStrategy` to automatically construct `GraphFilters` via traversal introspection in OLAP.
* Updated the Gephi Plugin to support Gephi 0.9.x.
* Increased the testing and scope of `TraversalHelper.isLocalStarGraph()`.
* Changed signature of `get_g_VXlistXv1_v2_v3XX_name` and `get_g_VXlistX1_2_3XX_name` of `VertexTest` to take arguments for the `Traversal` to be constructed by extending classes.
* Added `VertexProgramInterceptor` interface as a general pattern for `GraphComputer` providers to use for bypassing `GraphComputer` semantics where appropriate.
* Added `SparkStarBarrierInterceptor` that uses Spark DSL for local star graph traversals that end with a `ReducingBarrierStep`.
* Added `SparkInterceptorStrategy` which identifies which interceptor to use (if any) given the submitted `VertexProgram`.
* Added `SparkSingleIterationStrategy` that does not partition nor cache the graph RDD if the traversal does not message pass.
* Added more helper methods to `TraversalHelper` for handling scoped traversal children.
* Deprecated all "performance" tests based on "JUnit Benchmarks".
* `SparkGraphComputer` no longer shuffles empty views or empty outgoing messages in order to save time and space.
* `TraversalVertexProgram` no longer maintains empty halted traverser properties in order to save space.
* Added `List<P<V>>` constructors to `ConnectiveP`, `AndP`, and `OrP` for ease of use.
* Added support for interactive (`-i`) and execute (`-e`) modes for Gremlin Console.
* Displayed line numbers for script execution failures of `-e` and `-i`.
* Improved messaging around script execution errors in Gremlin Console.
* Added "help" support to Gremlin Console with the `-h` flag.
* Added options to better control verbosity of Gremlin Console output with `-Q`, `-V` and `-D`.
* Deprecated the `ScriptExecutor` - the `-e` option to `gremlin.sh` is now handled by `Console`.
* `Traversal` now allows cancellation with `Thread.interrupt()`.
* Added a Gremlin language variant tutorial teaching people how to embed Gremlin in a host programming language.

==== Bugs

* TINKERPOP-1281 Memory.HALTED_TRAVERSER transience is not sound.
* TINKERPOP-1305 HALTED_TRAVERSERS hold wrong information
* TINKERPOP-1307 NPE with OLTP nested group() in an OLAP group() traversal
* TINKERPOP-1323 ComputerVerificationStrategy fails for nested match() steps
* TINKERPOP-1341 UnshadedKryoAdapter fails to deserialize StarGraph when SparkConf sets spark.rdd.compress=true whereas GryoSerializer works
* TINKERPOP-1348 TraversalInterruptionTest success dependent on iteration order

==== Improvements

* TINKERPOP-818 Consider a P.type()
* TINKERPOP-946 Traversal respecting Thread.interrupt()
* TINKERPOP-947 Enforce semantics of threaded transactions as manual *(breaking)*
* TINKERPOP-1059 Add test to ensure transaction opening happens at read/write and not on close *(breaking)*
* TINKERPOP-1071 Enhance pre-processor output
* TINKERPOP-1091 Get KryoSerializer to work natively. *(breaking)*
* TINKERPOP-1120 If there is no view nor messages, don't create empty views/messages in SparkExecutor
* TINKERPOP-1144 Improve ScriptElementFactory
* TINKERPOP-1155 gremlin.sh -e doesn't log line numbers for errors
* TINKERPOP-1156 gremlin.sh could use a help text
* TINKERPOP-1157 gremlin.sh should allow you to execute a script and go interactive on error or completion
* TINKERPOP-1232 Write a tutorial demonstrating the 3 ways to write a Gremlin language variant.
* TINKERPOP-1254 Support dropping traverser path information when it is no longer needed.
* TINKERPOP-1268 Improve script execution options for console *(breaking)*
* TINKERPOP-1273 Deprecate old performance tests
* TINKERPOP-1276 Deprecate serializedResponseTimeout
* TINKERPOP-1279 Add Iterable<V> parameter constructor to ConnectiveP subclasses
* TINKERPOP-1282 Add more compliance tests around how memory and vertex compute keys are propagated in chained OLAP.
* TINKERPOP-1286 Add Recipes documentation
* TINKERPOP-1288 Support gremlin.spark.skipPartitioning configuration.
* TINKERPOP-1290 Create VertexProgramInterceptor as a pattern for GraphComputer strategies.
* TINKERPOP-1293 Implement GraphFilterStrategy as a default registration for GraphComputer
* TINKERPOP-1294 Deprecate use of junit-benchmarks
* TINKERPOP-1297 Gephi plugin on Gephi 0.9.x  *(breaking)*
* TINKERPOP-1299 Refactor TraversalVertexProgram to make it easier to understand.
* TINKERPOP-1308 Serialize to "reference" for Gremlin Server
* TINKERPOP-1310 Allow OLAP to return properties as Detached
* TINKERPOP-1321 Loosen coupling between TinkerPop serialization logic and shaded Kryo
* TINKERPOP-1322 Provide fine-grained control of CompilerConfiguration
* TINKERPOP-1328 Provide [gremlin-python] as an code executor in docs
* TINKERPOP-1331 HADOOP_GREMLIN_LIBS can only point to local file system
* TINKERPOP-1332 Improve .explain() Dialogue
* TINKERPOP-1338 Bump to Groovy 2.4.7
* TINKERPOP-1349 RepeatUnrollStrategy should unroll loops while maintaining equivalent semantics.
* TINKERPOP-1355 Design HasContainer for extension

[[release-3-2-0-incubating]]
=== TinkerPop 3.2.0 (Release Date: April 8, 2016)

This release also includes changes from <<release-3-1-2-incubating, 3.1.2-incubating>>.

* Bumped to Neo4j 2.3.3.
* Renamed variable `local` to `fs` in `HadoopGremlinPlugin` to avoid a naming conflict with `Scope.local`. *(breaking)*
* Added `GraphTraversal.optional()` which will use the inner traversal if it returns results, else it won't.
* `GroupStep` and `GroupSideEffectStep` make use of mid-traversal reducers to limit memory consumption in OLAP.
* Added `GraphTraversal.program(VertexProgram)` to allow arbitrary user vertex programs in OLAP.
* Added `GraphTraversal.project()` for creating a `Map<String,E>` given the current traverser and an arbitrary number of `by()`-modulators.
* `HADOOP_GREMLIN_LIBS` can now reference a directory in HDFS and will be used if the directory does not exist locally.
* Added `gremlin-benchmark` module with JMH benchmarking base classes that can be used for further benchmark development.
* `TraversalStrategies.GlobalCache` supports both `Graph` and `GraphComputer` strategy registrations.
* `select("a","b").by("name").by("age")`-style traversals now work in OLAP with new `PathProcessorStrategy`.
* `DedupGlobalStep` can now handle star-bound `by()`-modulators and scoped keys on `GraphComputer`.
* Added `Computer` which is a builder for `GraphComputers` that is serializable.
* `PersistedOutputRDD` now implements `PersistResultGraphAware` and thus, no more unneeded warnings when using it.
* Renamed `StandardTraversalMetrics` to `DefaultTraversalMetrics` given the `DefaultXXX`-convention throughout. *(breaking)*
* Bumped to Apache Hadoop 2.7.2.
* Fixed a bug around profiling and nested traversals.
* Added `gremlin.hadoop.defaultGraphComputer` so users can use `graph.compute()` with `HadoopGraph`.
* Added `gremlin.hadoop.graphReader` and `gremlin.hadoop.graphWriter` which can handled `XXXFormats` and `XXXRDDs`.
* Deprecated `gremlin.hadoop.graphInputFormat`, `gremlin.hadoop.graphOutputFormat`, `gremlin.spark.graphInputRDD`, and `gremlin.spark.graphOutputRDD`.
* If no configuration is provided to `HadoopPools` it uses the default configuration to create a pool once and only once per JVM.
* Implemented `RemoteGraph`, `RemoteConnection`, and `RemoteStrategy`.
* Added validation to `GryoMapper` Kryo identifiers before construction to prevent accidental duplicates.
* Added `GraphStep.addIds()` which is useful for `HasContainer` "fold ins."
* Added a static `GraphStep.processHashContainerIds()` helper for handling id-based `HasContainers`.
* `GraphStep` implementations should have `g.V().hasId(x)` and `g.V(x)` compile equivalently. *(breaking)*
* Optimized `ExpandableStepIterator` with simpler logic and increased the likelihood of bulking.
* Optimized `TraverserRequirement` calculations.
* `Step.addStart()` and `Step.addStarts()` now take `Traverser.Admin<S>` and `Traverser.Admin<S>`, respectively. *(breaking)*
* `Step.processNextStart()` and `Step.next()` now return `Traverser.Admin<E>`. *(breaking)*
* `Traversal.addTraverserRequirement()` method removed. *(breaking)*
* Fixed a `hashCode()` bug in `OrderGlobalStep` and `OrderLocalStep`.
* Added `OrderLimitStrategy` which will ensure that partitions are limited before being merged in OLAP.
* `ComparatorHolder` now separates the traversal from the comparator. *(breaking)*
* Bumped to Apache Spark 1.6.1.
* If no Spark serializer is provided then `GryoSerializer` is the default, not `JavaSerializer`.
* Added `Operator.sumLong` as a optimized binary operator intended to be used by `Memory` reducers that know they are dealing with longs.
* Traversers from `ComputerResultStep` are no longer attached. Attaching is only used in TinkerPop's test suite via `System.getProperties()`.
* Fixed a `hashCode()`/`equals()` bug in `MessageScope`.
* Fixed a severe `Traversal` cloning issue that caused inconsistent `TraversalSideEffects`.
* `TraversalSideEffects` remain consistent and usable across multiple chained OLAP jobs.
* Added `MemoryTraversalSideEffects` which wraps `Memory` in a `TraversalSideEffects` for use in OLAP.
* `TraversalSideEffects` are now fully functional in OLAP save that an accurate global view is possible at the start of an iteration (not during).
* Updated the `TraversalSideEffects` API to support registered reducers and updated `get()`-semantics. *(breaking)*
* Split existing `profile()` into `ProfileStep` and `ProfileSideEffectStep`.
* The `profile()`-step acts like a reducing barrier and emits `TraversalMetrics` without the need for `cap()`. *(breaking)*
* Added `LocalBarrier` interface to allow traversers to remain distributed during an iteration so as to reduce cluster traffic.
* Added `NoOpBarrierStep` as a `LocalBarrier` implementation of `LambdaCollectingBarrierStep(noOp)`.
* `AggregateStep` implements `LocalBarrier` and thus, doesn't needlessly communicate its barrier traversers.
* Fixed an OLAP-based `Barrier` synchronization bug.
* Fixed a semantic bug in `BranchStep` (and inheriting steps) where barriers reacted locally. *(breaking)*
* Added `MemoryComputeKey` for specification of `Memory` keys in `VertexProgram`. *(breaking)*
* Added `VertexComputeKey` for specification of vertex compute properties in `VertexProgram`. *(breaking)*
* Added `and`, `or`, and `addAll` to `Operator`.
* `Memory` API changed to support setting and adding values for reduction. *(breaking)*
* `Memory` keys can be marked as broadcast and only those values are sent to workers on each iterator.
* `Memory` keys can be marked transient and thus deleted at the end of the OLAP job.
* Vertex compute keys can be marked transient and thus deleted at the end of the OLAP job.
* `VertexProgram` API changed to support `MemoryComputeKey` and `VertexComputeKey`. *(breaking)*
* `TraversalVertexProgram` able to execute OLAP and OLTP traversal sections dynamically within the same job.
* Removed `FinalGet` interface as all post processing of reductions should be handled by the reducing step explicitly. *(breaking)*
* Simplified all `SupplyingBarrierStep` implementations as they no longer require `MapReduce` in OLAP.
* Simplified all `CollectingBarrierStep` implementations as they no longer require `MapReduce` in OLAP.
* Simplified all `ReducingBarrierStep` implementations as they no longer require `MapReduce` in OLAP.
* All steps in OLAP that used `MapReduce` now use `Memory` to do their reductions which expands the list of legal traversals.
* `GroupStep` simplified with `GroupHelper.GroupMap` no longer being needed. Related to the removal of `FinalGet`.
* OLAP side-effects that are no longer generated by `MapReduce` are simply stored in `ComputerResult.Memory` w/ no disk persistence needed. *(breaking)*
* Added `Generate` step interface which states that there could be a final generating phase to a side-effect or reduction (e.g. `GroupStep`).
* `Barrier` step interface is now the means by which non-parallel steps communicate with their counterparts in OLAP.
* Added `MemoryComputing` step interface which states that the step uses `MemoryComputeKeys` for its computation in OLAP.
* Added `PeerPressureVertexProgramStep` and `GraphTraversal.peerPressure()`.
* Added `PureTraversal` for handling pure and compiled versions of a `Traversal`. Useful in OLAP.
* Added `ScriptTraversal` which allows for delayed compilation of script-based `Traversals`.
* Simplified `VertexProgram` implementations with a `PureTraversal`-model and deprecated `ConfigurationTraversal`.
* Simplified script-based `Traversals` via `ScriptTraversal` and deprecated `TraversalScriptFunction` and `TraversalScriptHelper`.
* Added `TimesModulating` interface which allows the `Step` to decide how a `times()`-modulation should be handled.
* Added `ByModulating` interface which allows the `Step` to decide how a `by()`-modulation should be handled. *(breaking)*
* Simplified the `by()`-modulation patterns of `OrderGlobalStep` and `OrderLocalStep`.
* Added `GraphComputerTest.shouldSupportPreExistingComputeKeys()` to ensure existing compute keys are "revived." *(breaking)*
* Added `GraphComputerTest.shouldSupportJobChaining()` to ensure OLAP jobs can be linearly chained. *(breaking)*
* Fixed a bug in both `SparkGraphComputer` and `GiraphGraphComputer` regarding source data access in job chains.
* Expanded job chaining test coverage for `GraphComputer` providers.
* Added `TraversalHelper.onGraphComputer(traversal)`.
* `MapReduce.map()` no longer has a default implementation. This method must be implemented. *(breaking)*
* `TraversalVertexProgram` can work without a `GraphStep` start.
* Added `PageRankVertexProgramStep` and `GraphTraversal.pageRank()`.
* Added `TraversalVertexProgramStep` to support OLAP traversal job chaining.
* Added `VertexProgramStrategy` which compiles multiple OLAP jobs into a single traversal.
* Simplified the comparator model in `OrderGlobalStep` and `OrderLocalStep`.
* Refactored `TraversalSource` model to allow fluent-method construction of `TraversalSources`.
* Deprecated the concept of a `TraversalSource.Builder`.
* Removed the concept of a `TraversalEngine`. All `Traversal` modulations are now mediated by `TraversalStrategies`. *(breaking)*
* Added `SideEffectStrategy` for registering sideEffects in a spawned `Traversal`.
* Added `SackStrategy` for registering a sack for a spawned `Traversal`.
* Added `RequirementsStrategy` and `RequirementsStep` for adding dynamic `TraverserRequirements` to a `Traversal`.
* Removed `EngineDependentStrategy`.
* Renamed step interface `EngineDependent` to `GraphComputing` with method `onGraphComputer()`. *(breaking)*
* Cleaned up various `TraversalStrategy` tests now that `TraversalEngine` no longer exists.
* Added `GraphFilter` to support filtering out vertices and edges that won't be touched by an OLAP job.
* Added `GraphComputer.vertices()` and `GraphComputer.edges()` for `GraphFilter` construction. *(breaking)*
* `SparkGraphComputer`, `GiraphGraphComputer`, and `TinkerGraphComputer` all support `GraphFilter`.
* Added `GraphComputerTest.shouldSupportGraphFilter()` which verifies all filtered graphs have the same topology.
* Added `GraphFilterAware` interface to `hadoop-gremlin/` which tells the OLAP engine that the `InputFormat` handles filtering.
* `GryoInputFormat` and `ScriptInputFormat` implement `GraphFilterAware`.
* Added `GraphFilterInputFormat` which handles graph filtering for `InputFormats` that are not `GraphFilterAware`.
* Fixed a bug in `TraversalHelper.isLocalStarGraph()` which allowed certain illegal traversals to pass.
* Added `TraversalHelper.isLocalProperties()` to verify that the traversal does not touch incident edges.
* `GraphReader` I/O interface now has `Optional<Vertex> readGraph(InputStream, GraphFilter)`. Default `UnsupportedOperationException`.
* `GryoReader` does not materialize edges that will be filtered out and this greatly reduces GC and load times.
* Created custom `Serializers` for `SparkGraphComputer` message-passing classes which reduce graph sizes significantly.

==== Bugs

* TINKERPOP-951 Barrier steps provide unexpected results in Gremlin OLAP
* TINKERPOP-1057 GroupSideEffectStep doesn't use provided maps
* TINKERPOP-1103 Two objects fighting for local variable name in Gremlin Console *(breaking)*
* TINKERPOP-1149 TraversalXXXSteps Aren't Providing SideEffects
* TINKERPOP-1181 select(Column) should not use a LambdaMapStep
* TINKERPOP-1188 Semantics of BarrierSteps in TraversalParent global traversals is wrong. *(breaking)*
* TINKERPOP-1194 explain() seems broken
* TINKERPOP-1217 Repeated Logging of "The HadoopPools has not been initialized, using the default pool"

==== Improvements

* TINKERPOP-570 [Proposal] Provide support for OLAP to OLTP to OLAP to OLTP
* TINKERPOP-575 Implement RemoteGraph
* TINKERPOP-813 [Proposal] Make the Gremlin Graph Traversal Machine and Instruction Set Explicit
* TINKERPOP-872 Remove GroupCountStep in favor of new Reduce-based GroupStep
* TINKERPOP-890 Remove the concept of branch/ package. *(breaking)*
* TINKERPOP-958 Improve usability of .profile() step.
* TINKERPOP-962 Provide "vertex query" selectivity when importing data in OLAP. *(breaking)*
* TINKERPOP-968 Add first class support for an optional traversal
* TINKERPOP-971 TraversalSource should be fluent like GraphComputer *(breaking)*
* TINKERPOP-1016 Replace junit-benchmarks with JMH
* TINKERPOP-1021 Deprecate Order.valueIncr, Order.valueDecr, Order.keyIncr, and Order.keyDecr *(breaking)*
* TINKERPOP-1032 Clean up the conf/hadoop configurations
* TINKERPOP-1034 Bump to support Spark 1.5.2
* TINKERPOP-1069 Support Spark 1.6.0
* TINKERPOP-1082 INPUT_RDD and INPUT_FORMAT are bad, we should just have one key.
* TINKERPOP-1112 Create GryoSerializers for the Spark Payload classes.
* TINKERPOP-1121 FileSystemStorage needs to be smart about /.
* TINKERPOP-1132 Messenger.receiveMessages() Iterator should .remove().
* TINKERPOP-1140 TraversalVertexProgramStep in support of OLAP/OLTP conversions.
* TINKERPOP-1153 Add ByModulating and TimesModulating interfaces.
* TINKERPOP-1154 Create a ScriptTraversal which is Serializable and auto-compiles.
* TINKERPOP-1162 Add VertexProgram.getTransientComputeKeys() for removing scratch-data. *(breaking)*
* TINKERPOP-1163 GraphComputer's can have TraversalStrategies.
* TINKERPOP-1164 ReducingBarriersSteps should use ComputerMemory, not MapReduce.
* TINKERPOP-1166 Add Memory.reduce() as option to Memory implementations. *(breaking)*
* TINKERPOP-1173 If no Serializer is provided in Configuration, use GryoSerializer by default (Spark)
* TINKERPOP-1180 Add more optimized binary operators to Operator.
* TINKERPOP-1192 TraversalSideEffects should support registered reducers (binary operators).
* TINKERPOP-1193 Add a LocalBarrier interface.
* TINKERPOP-1199 Use "MicroMetrics" as the mutator of the TraversalMetrics.
* TINKERPOP-1206 ExpandableIterator can take a full TraverserSet at once -- Barriers.
* TINKERPOP-1209 ComparatorHolder should returns a Pair<Traversal,Comparator>. *(breaking)*
* TINKERPOP-1210 Provide an OrderLimitStep as an optimization.
* TINKERPOP-1219 Create a test case that ensures the provider's compilation of g.V(x) and g.V().hasId(x) is identical *(breaking)*
* TINKERPOP-1222 Allow default GraphComputer configuration
* TINKERPOP-1223 Allow jars in gremlin.distributedJars to be read from HDFS
* TINKERPOP-1225 Do a "rolling reduce" for GroupXXXStep in OLAP.
* TINKERPOP-1227 Add Metrics for the TraversalOpProcessor
* TINKERPOP-1234 program() step that takes arbitrary vertex programs
* TINKERPOP-1236 SelectDenormalizationStrategy for select().by(starGraph) in OLAP.
* TINKERPOP-1237 ProjectMap: For the Love of Die Faterland
* TINKERPOP-1238 Re-use Client instances in RemoteGraph tests

== TinkerPop 3.1.0 (A 187 On The Undercover Gremlinz)

image::https://raw.githubusercontent.com/apache/tinkerpop/master/docs/static/images/gremlin-gangster.png[width=185]

[[release-3-1-8]]
=== TinkerPop 3.1.8 (Release Date: August 21, 2017)

* Fixed a `MessageScope` bug in `TinkerGraphComputer`.
* Fixed a bug in `BigDecimal` divisions in `NumberHelper` that potentially threw an `ArithmeticException`.
* Non-deserializable exceptions no longer added to ScriptRecordReader IOExceptions.

==== Bugs

* TINKERPOP-1519 TinkerGraphComputer doesn't handle multiple MessageScopes in single iteration
* TINKERPOP-1736 Sack step evaluated by Groovy interprets numbers in an unexpected way
* TINKERPOP-1754 Spark can not deserialise some ScriptRecordReader parse exceptions

[[release-3-1-7]]
=== TinkerPop 3.1.7 (Release Date: June 12, 2017)

* Configured Modern and The Crew graphs to work with a integer `IdManager` when `TinkerFactory.createXXX()` is called.
* Added XSLT transform option to convert TinkerPop 2.x GraphML to 3.x GraphML.
* Added validation to `StarVertexProperty`.
* Bumped to Jackson 2.8.7.
* Fixed `EventStrategy` so that newly added properties trigger events with the name of the key that was added.
* Drop use of jitpack for the jbcrypt artifact - using the official one in Maven Central.
* Bumped to Groovy 2.4.11.

==== Improvements

* TINKERPOP-1504 MutationListener doesn't provide property key on property additions
* TINKERPOP-1608 TP2-to-TP3 GraphML XSLT
* TINKERPOP-1633 Use org.mindrot:jbcrypt v0.4
* TINKERPOP-1645 Bump to Groovy 2.4.9
* TINKERPOP-1654 Upgrade to jackson-databind 2.8.6+ in gremlin-shaded
* TINKERPOP-1659 Docker build should use maven settings.xml
* TINKERPOP-1664 StarVertexProperty#property should throw an NPE if the value is null

[[release-3-1-6]]
=== TinkerPop 3.1.6 (Release Date: February 3, 2017)

* Fixed bug in `IncidentToAdjacentStrategy`, it was missing some invalidating steps.
* Returned a confirmation on session close from Gremlin Server.
* Use non-default port for running tests on Gremlin Server.
* Fully shutdown metrics services in Gremlin Server on shutdown.
* Deprecated `tryRandomCommit()` in `AbstractGremlinTest` - the annotation was never added in 3.1.1, and was only deprecated via javadoc.
* Minor fixes to various test feature requirements in `gremlin-test`.
* Allow developers to pass options to `docker run` with TINKERPOP_DOCKER_OPTS environment variable

==== Bugs

* TINKERPOP-1493 Groovy project doesn't build on Windows
* TINKERPOP-1545 IncidentToAdjacentStrategy is buggy

==== Improvements

* TINKERPOP-1538 Gremlin Server spawned by test suites should use a different port
* TINKERPOP-1544 Return a confirmation of session close
* TINKERPOP-1556 Allow Hadoop to run on IPv6 systems
* TINKERPOP-1557 Improve docker build time with this one weird trick!
* TINKERPOP-1598 Bump to Grovy 2.4.8

[[release-3-1-5]]
=== TinkerPop 3.1.5 (Release Date: October 17, 2016)

* Improved handling of `Cluster.close()` and `Client.close()` to prevent the methods from hanging.
* Fixed a bug in `NotStep` where child requirements were not being analyzed.
* Fixed output redirection and potential memory leak in `GremlinGroovyScriptEngine`.
* Corrected naming of `g_withPath_V_asXaX_out_out_mapXa_name_it_nameX` and `g_withPath_V_asXaX_out_mapXa_nameX` in `MapTest`.
* Improved session cleanup when a close is triggered by the client.
* Removed the `appveyor.yml` file as the AppVeyor build is no longer enabled by Apache Infrastructure.
* Fixed TinkerGraph which was not saving on `close()` if the path only consisted of the file name.
* Fixed a bug in `RangeByIsCountStrategy` which didn't use the `NotStep` properly.

==== Bugs

* TINKERPOP-1158 gremlin.sh -v emits log4j initialization errors
* TINKERPOP-1391 issue with where filter
* TINKERPOP-1442 Killing session should make better attempt to cleanup
* TINKERPOP-1451 TinkerGraph persistence cannot handle a single file name as the graph location
* TINKERPOP-1467 Improve close() operations on the Java driver
* TINKERPOP-1478 Propogate ScriptEngine fixes from groovy to GremlinGroovyScriptEngine
* TINKERPOP-1512 gremlin-server-classic.yaml is broken

==== Improvements

* TINKERPOP-927 bin/publish-docs.sh should only upload diffs.
* TINKERPOP-1264 Improve BLVP docs
* TINKERPOP-1477 Make DependencyGrabberTest an integration test

[[release-3-1-4]]
=== TinkerPop 3.1.4 (Release Date: September 6, 2016)

* Improved the error provided by a client-side session if no hosts were available.
* Fixed a bug in `PropertiesTest` which assumed long id values.
* Fixed a bug in `StarGraph` around self-edges.
* Fixed a potential leak of a `ReferenceCounted` resource in Gremlin Server.
* Renamed distributions to make the prefix "apache-tinkerpop-" as opposed to just "apache-".
* Fixed a problem (previously thought resolved on 3.1.3) causing Gremlin Server to lock up when parallel requests were submitted on the same session if those parallel requests included a script that blocked indefinitely.
* Fixed bug in `TailGlobalStep` where excess bulk was not accounted for correctly.

==== Bugs

* TINKERPOP-1350 Server locks when submitting parallel requests on session
* TINKERPOP-1375 Possible ByteBuf leak for certain transactional scenarios
* TINKERPOP-1377 Closing a remote in "console mode" has bad message
* TINKERPOP-1379 unaccounted excess in TailGlobalStep
* TINKERPOP-1397 StarVertex self edge has buggy interaction with graph filters
* TINKERPOP-1419 Wrong exception when a SessionedClient is initialized with no available host

==== Improvements

* TINKERPOP-989 Default documentation should be reference/index.html
* TINKERPOP-1376 Rename TinkerPop artifacts
* TINKERPOP-1413 PropertiesTest#g_V_hasXageX_propertiesXnameX assumes that ids are longs
* TINKERPOP-1416 Write Gremlin Server log files somewhere during doc generation
* TINKERPOP-1418 CoreTraversalTests depend on missing functionality

[[release-3-1-3]]
=== TinkerPop 3.1.3 (Release Date: July 18, 2016)

* Fixed bug in `SubgraphStep` where features were not being checked properly prior to reading meta-properties.
* Ensured calls to `Result.hasNext()` were idempotent.
* Avoid hamcrest conflict by using mockito-core instead of mockito-all dependency in `gremlin-test`.
* Fixed bug in `GremlinExecutor` causing Gremlin Server to lock up when parallel requests were submitted on the same session if those parallel requests included a script that blocked indefinitely.
* Changed `GremlinExecutor` timeout scheduling so that the timer would not start until a time closer to the actual start of script evaluation.
* Fixed bug in `SubgraphStrategy` where step labels were not being propogated properly to new steps injected by the strategy.
* Fix incorrect test `FeatureRequirement` annotations.
* Defaulted to `Edge.DEFAULT` if no edge label was supplied in GraphML.
* Fixed bug in `IoGraphTest` causing IllegalArgumentException: URI is not hierarchical error for external graph implementations.
* Fixed bug in `GremlinGroovyScriptEngineFileSandboxTest` resource loading
* Improved `TinkerGraph` performance when iterating vertices and edges.
* Fixed a bug where timeout functions provided to the `GremlinExecutor` were not executing in the same thread as the script evaluation.
* Fixed a bug in the driver where many parallel requests over a session would sometimes force a connection to close and replace itself.
* Graph providers should no longer rely on the test suite to validate that hyphens work for property keys.
* Optimized a few special cases in `RangeByIsCountStrategy`.
* Added more "invalid" variable bindings to the list used by Gremlin Server to validate incoming bindings on requests.
* Fixed a bug where the `ConnectionPool` in the driver would not grow with certain configuration options.
* Fixed a bug where pauses in Gremlin Server writing to an overtaxed client would generate unexpected `FastNoSuchElementException` errors.
* Named the thread pool used by Gremlin Server sessions: "gremlin-server-session-$n".
* Fixed a bug in `BulkSet.equals()` which made itself apparent when using `store()` and `aggregate()` with labeled `cap()`.
* Fixed a bug where `Result.one()` could potentially block indefinitely under certain circumstances.
* Ensured that all asserts of vertex and edge counts were being applied properly in the test suite.
* Fixed bug in `gremlin-driver` where certain channel-level errors would not allow the driver to reconnect.
* `SubgraphStep` now consults the parent graph features to determine cardinality of a property.
* Use of `Ctrl-C` in Gremlin Console now triggers closing of open remotes.
* Bumped SLF4J to 1.7.21 as previous versions suffered from a memory leak.
* Fixed a bug in `Neo4jGraphStepStrategy` where it wasn't defined properly as a `ProviderOptimizationStrategy`.
* Renamed `AndTest.get_g_V_andXhasXage_gt_27X__outE_count_gt_2X_name` to `get_g_V_andXhasXage_gt_27X__outE_count_gte_2X_name` to match the traversal being tested.
* Fixed a self-loop bug in `StarGraph`.
* Added configuration option for disabling `:remote` timeout with `:remote config timeout none`.
* Added `init-tp-spark.sh` to Gremlin Console binary distribution.
* Fixed bug where use of `:x` in a Gremlin Console initialization script would generate a stack trace.
* Added configuration options to Gremlin Driver and Server to override the SSL configuration with an `SslContext`.
* Added driver configuration settings for SSL: `keyCertChainFile`, `keyFile` and `keyPassword`.
* Fixed bug where transaction managed sessions were not properly rolling back transactions for exceptions encountered during script evaluation.
* Fixed bug in `:uninstall` command if the default `/ext` directory was not used.
* Added support to Gremlin Driver to allow either plain text or GSSAPI SASL authentication allowing the client to pass the SASL mechanism in the request.
* Improved dryRun functionality for the docs processor. It's now possible to dry run (or full run) only specific files.
* Added precompile of `ScriptInputFormat` scripts to `ScriptRecordReader` to improve performance.

==== Bugs

* TINKERPOP-906 Install plugin always fails after first unresolved dependency
* TINKERPOP-1088 Preserve Cardinality in Subgraph
* TINKERPOP-1092 Gremlin Console init script with :x throws exception
* TINKERPOP-1139 [Neo4JGraph] GraphTraversal with SubgraphStrategy removes addLabelStep (as("b"))
* TINKERPOP-1196 Calls to Result.one() might block indefinitely
* TINKERPOP-1215 Labeled a SideEffectCapStep cause problems.
* TINKERPOP-1242 ScriptEngineTest randomly hangs indefinately.
* TINKERPOP-1257 Bad SackTest variable use.
* TINKERPOP-1265 Managed Session Eval Exceptions Rollback
* TINKERPOP-1272 Gremlin Console distribution needs bin/init-tp-spark.sh
* TINKERPOP-1284 StarGraph does not handle self-loops correctly.
* TINKERPOP-1300 Many asserts around vertex/edge counts on graphs not applied
* TINKERPOP-1317 IoGraphTest throws error: URI is not hierarchical
* TINKERPOP-1318 java.lang.NoSuchMethodError: org/hamcrest/Matcher.describeMismatch
* TINKERPOP-1319 several FeatureRequirement annotations are incorrect in gremlin-test
* TINKERPOP-1320 GremlinGroovyScriptEngineFileSandboxTest throws error: URI is not hierarchical
* TINKERPOP-1324 Better error for invalid args to addV()
* TINKERPOP-1350 Server locks when submitting parallel requests on session
* TINKERPOP-1351 Number of connections going beyond the pool max size
* TINKERPOP-1352 Connection Pool doesn't always grow
* TINKERPOP-1359 Exception thrown when calling subgraph() on Neo4jGraph
* TINKERPOP-1360 intermittent error in spark-gremlin integration test

==== Improvements

* TINKERPOP-939 Neo4jGraph should support HighAvailability (Neo4jHA).
* TINKERPOP-1003 Setting up latest/current links for bins and docs.
* TINKERPOP-1020 Provide --dryRun selectivity for "half publishing" docs.
* TINKERPOP-1063 TinkerGraph performance enhancements
* TINKERPOP-1229 More Descriptive Messaging for :remote console
* TINKERPOP-1260 Log for validate-distribution.sh
* TINKERPOP-1263 Pass SASL mechanism name through with initial SASL response
* TINKERPOP-1267 Configure Console for no timeout on remote requests
* TINKERPOP-1269 More SSL settings for driver
* TINKERPOP-1295 Precompile ScriptInputFormat scripts once during initialization of ScriptRecordReader
* TINKERPOP-1301 Provide Javadoc for ScriptInput/OutputFormat's
* TINKERPOP-1302 Ctrl-C should kill open remotes in Console
* TINKERPOP-1312 .count().is(0) is not properly optimized
* TINKERPOP-1314 Improve error detection in docs preprocessor
* TINKERPOP-1354 Include all static enum imports in request validation for bindings *(breaking)*

[[release-3-1-2-incubating]]
=== TinkerPop 3.1.2 (Release Date: April 8, 2016)

* Fixed two `NullPointerException`-potential situations in `ObjectWritable`.
* Provided Docker script that allows the execution of several build tasks within a Docker container.
* Added a per-request `scriptEvaluationTimeout` option to the Gremlin Server protocol.
* Changed `DriverRemoteAcceptor` to send scripts as multi-line.
* Fixed a bug in `gremlin-driver` where connections were not returning to the pool after many consecutive errors.
* Fixed a bug where `tree()` did not serialize into GraphSON.
* Bumped to SLF4j 1.7.19.
* Bumped to Apache Hadoop 2.7.2.
* Fixed a bug in `gremlin-driver` where a really fast call to get a `Future` to wait for a result might not register an error raised from the server.
* Fixed a severe bug where `LP_O_OB_P_S_SE_SL_Traverser` was not registered with `GryoMapper`.
* The future from `GremlinExecutor.eval()` is completed after the entire evaluation lifecyle is completed.
* Spark `Memory` uses `collect().iterator()` instead of `toLocalIterator()` to reduce noise in Spark UI.
* Added the `:remote console` option which flips the Gremlin Console into a remote-only mode where all script evaluation is routed to the currently configured remote, which removes the need to use the `:>` command.
* Added `allowRemoteConsole()` to the `RemoteAcceptor` interface.
* The `:remote` for `tinkerpop.server` now includes an option to establish the connection as a "session".
* Provided an implementation for calls to `SessionedClient.alias()`, which formerly threw an `UnsupportedOperationException`.
* Bumped to commons-collections 3.2.2.
* Fixed a bug where `OrderGlobalStep` and `OrderLocalStep` were not incorporating their children's traverser requirements.
* Fixed a compilation bug in `TraversalExplanation`.
* Fixed bug where a session explicitly closed was being closed again by session expiration.
* Improved the recovery options for `gremlin-driver` after failed requests to Gremlin Server.
* Added `maxWaitForSessionClose` to the settings for `gremlin-driver`.
* Bumped to Netty 4.0.34.Final.
* Added "interpreter mode" for the `ScriptEngine` and Gremlin Server which allows variables defined with `def` or a type to be recognized as "global".
* Bumped to Apache Groovy 2.4.6.
* Added the `gremlin-archetype-server` archetype that demonstrates
* Added the `gremlin-archetype-tinkergraph` archetype that demonstrates a basic project that uses TinkerGraph.
* Added `gremlin-archetype` module to house TinkerPop "examples".
* Fixed a condition where `ConnectionPool` initialization in the driver would present a `NullPointerException` on initialization if there were errors constructing the pool in full.
* Fixed a bug in the round-robin load balancing strategy in the driver would waste requests potentially sending messages to dead hosts.
* Added new Provider Documentation book - content for this book was extracted from the reference documentation.
* Fixed a bug where multiple "close" requests were being sent by the driver on `Client.close()`.
* Fixed an `Property` attach bug that shows up in serialization-based `GraphComputer` implementations.
* Fixed a pom.xml bug where Gremlin Console/Server were not pulling the latest Neo4j 2.3.2.
* Fixed bug in "round robin" load balancing in `gremlin-driver` where requests were wrongly being sent to the same host.
* Prevented the spawning of unneeded reconnect tasks in `gremlin-driver` when a host goes offline.
* Fixed bug preventing `gremlin-driver` from reconnecting to Gremlin Server when it was restarted.
* Better handled errors that occurred on commits and serialization in Gremlin Server to first break the result iteration loop and to ensure commit errors were reported to the client.
* Added GraphSON serializers for the `java.time.*` classes.
* Improved the logging of the Gremlin Server REST endpoint as it pertained to script execution failures.
* `TraversalExplanation` is now `Serializable` and compatible with GraphSON and Gryo serialization.
* Fixed a problem with global bindings in Gremlin Server which weren't properly designed to handle concurrent modification.
* Deprecated `ScriptElementFactory` and made the local `StarGraph` globally available for `ScriptInputFormat`'s `parse()` method.
* Improved reusability of unique test directory creation in `/target` for `AbstractGraphProvider`, which was formerly only available to Neo4j, by adding `makeTestDirectory()`.
* Optimized memory-usage in `TraversalVertexProgram`.
* `Graph` instances are not merely "closed" at the end of tests, they are "cleared" via `GraphProvider.clear()`, which should in turn cleans up old data for an implementation.
* Expanded the Gremlin Server protocol to allow for transaction management on in-session requests and updated the `gremlin-driver` to take advantage of that.
* Greatly reduced the amount of objects required in OLAP for the `ReducingBarrierStep` steps.
* Improved messages for the different distinct "timeouts" that a user can encounter with Gremlin Server.

==== Bugs

* TINKERPOP-1041 StructureStandardTestSuite has file I/O issues on Windows
* TINKERPOP-1105 SparkGraphComputer / Null Pointer Exceptions for properties traversals
* TINKERPOP-1106 Errors on commit in Gremlin Server don't register as exception on driver
* TINKERPOP-1125 RoundRobin load balancing always uses the second Host when size = 2
* TINKERPOP-1126 A single Host spawns many reconnect tasks
* TINKERPOP-1127 client fails to reconnect to restarted server
* TINKERPOP-1146 IoTest are not clearing the db after the test run
* TINKERPOP-1148 ConcurrentModificationException with bindings in Gremlin Server
* TINKERPOP-1150 Update pom file dependencies to work with Neo4j 2.3.2
* TINKERPOP-1159 Client sends multiple session close messages per host
* TINKERPOP-1168 Switch plugins in docs preprocessor
* TINKERPOP-1172 Reconnect to Gremlin Server previously marked as dead
* TINKERPOP-1175 Anonymous traversals can't be explained
* TINKERPOP-1184 Sessions not being closed properly
* TINKERPOP-1216 OrderStep or O_Traverser is broken
* TINKERPOP-1239 Excessive continual failure for requests can cause TimeoutException in driver
* TINKERPOP-1245 Gremlin shell starts incorrectly on OS X due to awk difference
* TINKERPOP-1251 NPE in ObjectWritable.toString
* TINKERPOP-1252 Failed Neo4j transaction can leave Neo4jTransaction in inconsistent state

==== Improvements

* TINKERPOP-732 gremlin-server GraphSON serializer issue with tree()
* TINKERPOP-916 Develop a better "simple" driver for testing and example purposes
* TINKERPOP-937 Extract the implementations sections of the primary documentation to its own book
* TINKERPOP-956 Connection errors tend to force a complete close of the channel
* TINKERPOP-1039 Enable auto-commit for session'd requests.
* TINKERPOP-1068 Bump to support jbcrypt-0.4m.jar
* TINKERPOP-1080 Bump Netty version - 4.0.34.Final
* TINKERPOP-1085 Establish TinkerPop "example" projects
* TINKERPOP-1096 Support aliasing for sessions in Gremlin Server
* TINKERPOP-1097 Gremlin Console supporting sessions
* TINKERPOP-1107 Provide a way to support global variables with sandboxing enabled
* TINKERPOP-1109 Make Gremlin Console better suited for system level installs
* TINKERPOP-1131 TraversalVertexProgram traverser management is inefficient memory-wise.
* TINKERPOP-1135 Improve GraphSON representation of java.time.* classes
* TINKERPOP-1137 Deprecate ScriptElementFactory and make star graph globally available
* TINKERPOP-1138 Improve messaging on server timeouts
* TINKERPOP-1147 Add serialization for TraversalExplanation
* TINKERPOP-1160 Add timeout configuration for time to wait for connection close
* TINKERPOP-1165 Tooling Support: Compile with -parameters
* TINKERPOP-1176 Bump Groovy version - 2.4.6
* TINKERPOP-1177 Improve documentation around Spark's storage levels
* TINKERPOP-1197 Document Gremlin Server available metrics
* TINKERPOP-1198 Bump commons-collections to 3.2.2
* TINKERPOP-1213 missing docs for has(label, key, value)
* TINKERPOP-1218 Usage of toLocalIterator Produces large amount of Spark Jobs

[[release-3-1-1-incubating]]
=== TinkerPop 3.1.1 (Release Date: February 8, 2016)

* Made `GryoRecordReader` more robust to 0 byte record splits.
* Fixed a constructor/serialization bug in `LP_O_OB_S_SE_SL_Traverser`.
* Added a lazy iterator, memory safe implementation of MapReduce to `SparkGraphComputer`.
* Added `MapReduce.combine()` support to `SparkGraphComputer`.
* Bumped to Neo4j 2.3.2.
* Fixed Java comparator contract issue around `Order.shuffle`.
* Optimized a very inefficient implementation of `SampleLocalStep`.
* Reduced the complexity and execution time of all `AbstractLambdaTraversal` instances.
* `DefaultTraversal` has a well defined `hashCode()` and `equals()`.
* Added serializers to Gryo for `java.time` related classes.
* Integrated `NumberHelper` in `SackFunctions`.
* Deprecated `VertexPropertyFeatures.supportsAddProperty()` which effectively was a duplicate of `VertexFeatures.supportsMetaProperties`.
* The Spark persistence `StorageLevel` can now be set for both job graphs and `PersistedOutputRDD` data.
* Added to the list of "invalid binding keys" allowed by Gremlin Server to cover the private fields of `T` which get exposed in the `ScriptEngine` on static imports.
* Added `BulkDumperVertexProgram` that allows to dump a whole graph in any of the supported IO formats (GraphSON, Gryo, Script).
* Fixed a bug around duration calculations of `cap()`-step during profiling.
* It is possible to completely avoid using HDFS with Spark if `PersistedInputRDD` and `PersistedOutpuRDD` are leveraged.
* `InputRDD` and `OutputRDD` can now process both graphs and memory (i.e. sideEffects).
* Removed Groovy specific meta-programming overloads for handling Hadoop `FileSystem` (instead, its all accessible via `FileSystemStorage`).
* Added `FileSystemStorage` and `SparkContextStorage` which both implement the new `Storage` API.
* Added `Storage` to the gremlin-core io-package which providers can implement to allow conventional access to data sources (e.g. `ls()`, `rm()`, `cp()`, etc.).
* Bumped to Spark 1.5.2.
* Bumped to Groovy 2.4.5.
* Added `--noClean` option in `bin/process-docs.sh` to prevent the script from cleaning Grapes and HDFS.
* Execute the `LifeCycle.beforeEval()` in the same thread that `eval()` is executed in for `GremlinExecutor`.
* Improved error handling of Gremlin Console initialization scripts to better separate errors in initialization script I/O versus execution of the script itself.
* Fixed a bug in `Graph.OptOut` when trying to opt-out of certain test cases with the `method` property set to "*".
* Added another `BulkLoader` implementation (`OneTimeBulkLoader`) that doesn't store temporary properties in the target graph.
* Added option to allow for a custom `ClassResolver` to be assigned to a `GryoMapper` instance.
* Fixed a `SparkGraphComputer` sorting bug in MapReduce that occurred when there was more than one partition.
* Added `strictTransactionManagement` to the Gremlin Server settings to indicate that the `aliases` parameter must be passed on requests and that transaction management will be scoped to the graphs provided in that argument.
* Fixed a `NullPointerException` bug in `PeerPressureVertexProgram` that occurred when an adjacency traversal was not provided.
* Standardized "test data directories" across all tests as generated by `TestHelper`.
* Fixed a bug in Gremlin Server where error messages were not always being passed back in the `statusMessage` field of the `ResponseMessage`.
* Added validation for parameter `bindings` to ensure that keys were `String` values.
* Improved Transaction Management consistency in Gremlin Server.
* Added `FileSandboxExtension` which takes a configuration file to white list methods and classes that can be used in `ScriptEngine` execution.
* Deprecated `SandboxExtension` and `SimpleSandboxExtension` in favor of `AbstractSandboxExtension` which provides better abstractions for those writing sandboxes.
* Fixed a long standing "view merge" issue requiring `reduceByKey()` on input data to Spark. It is no longer required.
* Added `Spark` static object to allow "file system" control of persisted RDDs in Spark.
* Added a Spark "job server" to ensure that persisted RDDs are not garbage collected by Spark.
* Improved logging control during builds with Maven.
* Fixed settings that weren't being passed to the Gremlin Driver `Cluster` through configuration file.
* `Column` now implements `Function`. The modulator `by(valueDecr)` can be replaced by `by(values,decr)` and thus, projection and order are separated.
* Added `InputRDDFormat` which wraps an `InputRDD` to make it accessible to Hadoop and not just Spark.
* Added `AbstractSparkTest` which handles closing `SparkContext` instances between tests now that we support persisted contexts.
* Fixed a serialization bug in `GryoSerializer` that made it difficult for graph providers to yield `InputRDDs` for `SparkGraphComputer`.
* `SparkGraphComputer` is now tested against Gryo, GraphSON, and `InputRDD` data sources.
* `HadoopElementIterator` (for Hadoop-Gremlin OLTP) now works for any `InputFormat`, not just `FileInputFormats`.
* Added `Traverser.Admin.getTags()` which are used to mark branches in a traversal (useful in `match()` and related future steps).
* Fixed the `Future` model for `GiraphGraphComputer` and `SparkGraphComputer` so that class loaders are preserved.
* Added support for arbitrary vertex ID types in `BulkLoaderVertexProgram`.
* Deprecated `credentialsDbLocation` from `SimpleAuthenticator` in Gremlin Server.
* `TinkerGraph` has "native" serialization in GraphSON, which enables it to be a return value from Gremlin Server.
* Improved the ability to embed Gremlin Server by providing a way to get the `ServerGremlinExecutor` and improve reusability of `AbstractEvalOpProcessor` and related classes.
* Added `Authenticator.newSaslNegotiator(InetAddress)` and deprecated the zero-arg version of that method.
* `ProfileStep` is now available off of `Traversal` via `profile()`. To be consistent with `Traversal.explain()`.
* If no comparator is provided to `order()`, `Order.incr` is assumed (previously, an exception occurred).
* Fixed various Gremlin-Groovy tests that assumed `toString()`-able ids.
* Split TinkerPop documentation into different directories.
* Added `explain()`-step which yields a `TraversalExplanation` with a pretty `toString()` detailing the compilation process.
* Fixed a traversal strategy ordering bug in `AdjacentToIncidentStrategy` and `IncidentToAdjacentStrategy`.
* Made a number of changes to improve traversal startup and execution performance.
* Added support for 'gremlin.tinkergraph.graphLocation' to accept a fully qualified class name that implements `Io.Builder` interface.

==== Bugs

* TINKERPOP-763 IsStep broken when profiling is enabled.
* TINKERPOP-972 Cluster::close does not shut down its executor
* TINKERPOP-973 BLVP shouldn't clear configuration properties
* TINKERPOP-976 Fail earlier if invalid version is supplied in validate-distribution.sh
* TINKERPOP-977 Dead link to traversal javadocs
* TINKERPOP-979 ComputerVerificationStrategy not picking up Order local traversal
* TINKERPOP-985 shouldPersistDataOnClose makes incorrect feature check
* TINKERPOP-990 Mixed types in VertexPropertyTest
* TINKERPOP-993 cyclicPath is not(simplePath)
* TINKERPOP-997 FeatureRequirementSet.SIMPLE should not require multi-property *(breaking)*
* TINKERPOP-1000 GremlinGroovyScriptEngineOverGraphTest failures
* TINKERPOP-1001 SugarLoaderPerformanceTest contains hardcoded vertex ids
* TINKERPOP-1002 Should rollback transaction after catching on close
* TINKERPOP-1006 Random error during builds: shouldReloadClassLoaderWhileDoingEvalInSeparateThread()
* TINKERPOP-1011 HadoopGraph can't re-attach when the InputFormat is not a FileInputFormat
* TINKERPOP-1012 BulkLoaderVertexProgram shouldn't assume vertex IDs of type Long
* TINKERPOP-1025 Solve SparkContext Persistence Issues with BulkLoaderVertexProgram
* TINKERPOP-1027 Merge view prior to writing graphRDD to output format/rdd
* TINKERPOP-1036 Support self-looping edges in IO
* TINKERPOP-1052 @Graph.OptOut causes Exception during Suite setup
* TINKERPOP-1060 LambdaRestrictionStrategy too restrictive
* TINKERPOP-1075 Profile duration of cap step seems broken.
* TINKERPOP-1083 Traversal needs a hashCode() and equals() definition.
* TINKERPOP-1089 Order.shuffle implementation is too fragile
* TINKERPOP-1119 LP_O_OB_S_SE_SL_Traverser doesn't have a protected constructor().

==== Improvements

* TINKERPOP-320 BulkDumperVertexProgram
* TINKERPOP-379 MessageScope.Local.setStaticMessage(M msg)
* TINKERPOP-824 Do we need runtime BigDecimal in more places?
* TINKERPOP-859 Provide a more general way to set log levels in plugins
* TINKERPOP-860 Bindings applied to the PluginAcceptor should appear to Gremlin Server
* TINKERPOP-886 Allow any GraphReader/Writer to be persistence engine for TinkerGraph
* TINKERPOP-891 Re-examine Sandboxing Abstractions
* TINKERPOP-912 Improve the ability to embed Gremlin Server with Channelizer injection
* TINKERPOP-928 Use directories to separate different books
* TINKERPOP-930 Tie Alias to Transaction Manager in Gremlin Server
* TINKERPOP-938 Add a "clear SNAPSHOT jars" section to the process-docs.sh.
* TINKERPOP-941 Improve error message for wrong order().by() arguments
* TINKERPOP-943 Warn if Gremlin Server is running prior to generating docs
* TINKERPOP-945 Exceptions should allow me to include root cause if/when available
* TINKERPOP-952 Include Cardinality.list example in VertexProperty section of main docs.
* TINKERPOP-954 Consistent test directory usage
* TINKERPOP-957 Improve speed of addV()
* TINKERPOP-964 Test XXXGraphComputer on a Hadoop2 cluster (non-pseudocluster).
* TINKERPOP-970 ProfileStep should be off Traversal, not GraphTraversal
* TINKERPOP-978 Native TinkerGraph Serializers for GraphSON
* TINKERPOP-981 Deprecate support for credentialsDbLocation in Gremlin Server Config
* TINKERPOP-982 valuesDecr, valuesIncr, keysDecr, and valuesDecr is lame.
* TINKERPOP-983 Provide a way to track open Graph instances in tests
* TINKERPOP-984 Use GraphProvider for id conversion in Groovy Environment test suite
* TINKERPOP-987 Use tinkerpop.apache.org URL in all documentation and homepage
* TINKERPOP-988 SparkGraphComputer.submit shouldn't use ForkJoinPool.commonPool
* TINKERPOP-992 Better support for schema driven Graphs in IO related tests
* TINKERPOP-994 Driver using deprecated Rebindings Still
* TINKERPOP-995 Add Authenticator.newSaslNegotiator(InetAddress)
* TINKERPOP-996 Please delete old releases from mirroring system
* TINKERPOP-998 Deprecate VertexPropertyFeatures.FEATURE_ADD_PROPERTY
* TINKERPOP-1009 Add a CAUTION to documentation about HadoopGraph and getting back elements
* TINKERPOP-1013 Traverser tags as a safer way of using path labels
* TINKERPOP-1018 Allow setting for maxContentLength to be set from yaml in driver
* TINKERPOP-1019 Convert println in test to SLF4j
* TINKERPOP-1022 Automatically warm up ops handlers
* TINKERPOP-1023 Add a spark variable in SparkGremlinPlugin like we do hdfs for HadoopGremlinPlugin
* TINKERPOP-1026 BVLP should store vertex IDs as String
* TINKERPOP-1033 Store sideEffects as a persisted RDD
* TINKERPOP-1035 Better Consistency in Gremlin Server Transaction Management
* TINKERPOP-1045 Client-Side Hangs when attempting to access a HashMap with Keys of type Integer
* TINKERPOP-1047 TinkerGraph GraphSON storage format broken
* TINKERPOP-1051 Add note in best practice docs about gremlin server heap setting
* TINKERPOP-1055 Gremlin Console FileNotFoundException can be misleading
* TINKERPOP-1062 Make LifeCycle beforeEval execute in same thread as eval operation
* TINKERPOP-1064 Allow a ClassResolver to be added to GryoMapper construction
* TINKERPOP-1065 Fix some typos and clarify some wording in the TinkerPop documentation
* TINKERPOP-1066 Add ioRegistries configuration to GraphSON MessageSerializer
* TINKERPOP-1067 Update Groovy to 2.4.5
* TINKERPOP-1072 Allow the user to set persistence options using StorageLevel.valueOf()
* TINKERPOP-1073 HadoopGraph toString() is weird for Spark PersitedRDD data.
* TINKERPOP-1086 Include gryo serializers for java.time related classes
* TINKERPOP-1087 Add has()/order() to FilterRankStrategy
* TINKERPOP-1093 Add Spark init.sh script and update dev documentation.
* TINKERPOP-1100 Look deeply into adding combine()-support in Spark MapReduce.
* TINKERPOP-1117 InputFormatRDD.readGraphRDD requires a valid gremlin.hadoop.inputLocation, breaking InputFormats (Cassandra, HBase) that don't need one

[[release-3-1-0-incubating]]
=== TinkerPop 3.1.0 (Release Date: November 16, 2015)

This release also includes changes from <<release-3-0-1-incubating, 3.0.1-incubating>> and <<release-3-0-2-incubating, 3.0.2-incubating>>.

* Fixed bug in Gryo and GraphSON (with embedded types) serialization for serialization of results returned from `Map.entrySet()`.
* `Transaction` settings for `onReadWrite` and `onClose` are now `ThreadLocal` in nature of standard transactions.
* Optimized `BulkLoaderVertexProgram`. It now uses `EventStrategy` to monitor what the underlying `BulkLoader` implementation does (e.g. whether it creates a new vertex or returns an existing).
* Integrated `NumberHelper` in `SumStep`, `MinStep`, `MaxStep` and `MeanStep` (local and global step variants).
* Gremlin Console remoting to Gremlin Server now supports a configuration option for assigning aliases.
* `CountMatchAlgorithm`, in OLAP, now biases traversal selection towards those traversals that start at the current traverser location to reduce message passing.
* Fixed a file stream bug in Hadoop OLTP that showed up if the streamed file was more than 2G of data.
* Added the ability to set thread local properties in `SparkGraphComputer` when using a persistent context.
* Bumped to Neo4j 2.3.0.
* Deprecated "rebindings" as an argument to Gremlin Server and replaced it with "aliases".
* Added `PersistedInputRDD` and `PersistedOutputRDD` which enables `SparkGraphComputer` to store the graph RDD in the context between jobs (no HDFS serialization required).
* Renamed the `public static String` configuration variable names of TinkerGraph (deprecated old variables).
* Added `GraphComputer.configure(key,value)` to allow engine-specific configurations.
* `GraphStep` is no longer in the `sideEffect`-package and is now in `map`-package (breaking change).
* Added support for mid-traversal `V()`-steps (`GraphStep` semantics updated).
* Fixed `Number` handling in `Operator` enums. Prior this change a lot of operations on mixed `Number` types returned a wrong result (wrong data type).
* Fixed a bug in Gremlin Server/Driver serializer where empty buffers were getting returned in certain cases.
* Renamed `ConjunctionX` to `ConnectiveX` because "conjunction" is assumed "and" (disjunction "or"), where "connective" is the parent concept.
* Removed `PathIdentityStep` as it was a hack that is now solved by `Traversal.Admin.addTraverserRequirement()`.
* Added `Traversal.Admin.addTraverserRequirement()` to allow a traversal strategy or source to add requirements (not only step determined anymore).
* Added `TraverserRequirement.ONE_BULK` to state the traverser does not handle bulk.
* Added `GraphTraversalSource.withBulk(boolean)` to enabled users to compute only using `bulk=1`.
* Gremlin Server supports Netty native transport on linux.
* Removed the need for `GFunction` (etc.) closure wrappers in Gremlin-Groovy as `as Function` can be used to convert closures accordingly.
* Added `SelectColumnStep` (`select(keys)` and `select(values)`). Deprecated `mapKeys()` and `mapValues()`.
* Renamed `gremlin.hadoop.graphInputRDD` and `gremlin.hadoop.graphOutputRDD` to `gremlin.spark.graphInputRDD` and `gremlin.spark.graphOutputRDD`, respectively.
* Fixed a bug in `FoldStep` around bulking. This could be a breaking change, but it is the correct semantics.
* Previous `group()`-behavior steps are accessible via the deprecated `groupV3d0()`-steps.
* `GroupStep` and `GroupSideEffectStep` now do lazy reductions to reduce memory footprint. Breaking change for `group()` semantics.
* Added `GroupStepHelper` with various static methods and classes that are used by both `GroupStep` and `GroupSideEffectStep`.
* Added `BarrierStep` interface with `processAllStarts()` method which process all starts up to yielding the barrier result.
* Fixed a severe threading issue in `TinkerGraphComputer`.
* The location of the jars in HDFS is now `hadoop-gremlin-x.y.z-libs` to ensure multiple TinkerPop versions don't clash.
* `GiraphGraphComputer` will only upload the jars to HDFS if it doesn't already exist (to help speed up startup time).
* `GiraphGraphComputer.workers()` is smart about using threads and machines to load balance TinkerPop workers across cluster.
* `GraphComputer.workers(int)` allows the user to programmatically set the number of workers to spawn.
* Added `GryoSerializer` as the new recommended Spark `Serializer`. Handles `Graph` and `GryoMapper` registries.
* `GryoPool` now makes use of `GryoPool.Builder` for its construction.
* Bumped to Apache Hadoop 2.7.1.
* Bumped to Apache Giraph 1.1.0.
* Bumped to Apache Spark 1.5.1.
* Split Hadoop-Gremlin apart such there is now `hadoop-gremlin`, `spark-gremlin`, and `giraph-gremlin` (and respective `GremlinPlugins`).
* Added `LambdaCollectingBarrierStep` which generalizes `NoOpBarrierStep` and allows for `barrier(normSack)`-type operations.
* Fixed bugs in the Gremlin Server's NIO protocol both on the server and driver side.
* Added `Path.popEquals(Pop,Object)` to check for path equality based on `Pop` (useful for `TraverserRequirement.LABELED_PATH`).
* Added `Operator.assign` to allow setting a direct value.
* `Operator` is now a `BinaryOperator<Object>` with appropriate typecasting for respective number operators.
* Simplified `SackValueStep` so it now supports both `sack(function)` and sack(function).by()`. Deprecated `sack(function,string)`.
* Added `Parameters` object to allow for the parameters of a step to be retrieved at runtime via a traversal.
* Redesigned (though backwards compatible) `AddEdgeStep`, `AddVertexStep`, and `AddPropertyStep` (and respective `GraphTraversal` API).
* Added `GraphTraversalSource.inject()` so users can spawn a traverser with non-graph objects.
* `GraphStep` can now take a single argument `Collection` which is either elements or element ids (i.e. `g.V([1,2,3])` is supported now).
* Added `LoopsStep` to make the loop counter accessible within `repeat()`, `until()` and `emit()`.
* Gephi Plugin no longer requires manual insert of `store` steps to visualize a traversal.
* Added a `TinkerIoRegistry` that registers a custom serializer for Gryo that will serialize an entire `TinkerGraph` instance.
* Added configuration options to Gephi Plugin for setting the size of nodes visualized.
* Replaced `DedupBijectionStrategy` with the more effective `FilterRankingStrategy`.
* `ComputerAwareSteps` must not only handle step ids, but also step labels.
* Renamed `B_O_P_SE_SL_Traverser` to `B_LP_O_P_SE_SL_Traverser` as it now supports `TraverserRequirement.LABELED_PATH`.
* Added `B_LP_O_S_SE_SL_Traverser` in support of `TraverserRequirement.LABELED_PATH`.
* Added `TraverserRequirement.LABELED_PATH` which only generates path data for steps that are labeled (greatly increases the likelihood of bulking).
* Fixed a bug in `Path` usage that required an API update: `Path.addLabel()` is now `Path.extend(Set<String>)` and `Traverser.addLabels(Set<String>)`.
* Made `Path` iterable, so that it can be `unfold()`'ed and used by local steps like `min(local)`, `max(local)`, etc.
* `WhereTraversalStep` and `WherePredicateStep` are now the only "special" `Scoping` steps after `MatchStartStep` in `match()`.

==== Bugs

* TINKERPOP-774 order / dedup issues
* TINKERPOP-799 [Proposal] with()-modulator for stream level variable binding.
* TINKERPOP-801 groupCount() fails for vertices (elements?) (using Spark)
* TINKERPOP-811 AddPropertyStepTest fails "all of a sudden"
* TINKERPOP-823 addV() broken for multi-value properties
* TINKERPOP-843 Misspecified HADOOP_GREMLIN_LIBS generates NullPointerException
* TINKERPOP-857 Add GraphComputer.config(key,value)
* TINKERPOP-895 Use "as BinaryOperator" and remove GBinaryOperator
* TINKERPOP-903 Fix empty buffer return upon buffer capacity exceeded
* TINKERPOP-910 In session transaction opened from sessionless request
* TINKERPOP-918 ComputerVerificationStrategy is too restrictive
* TINKERPOP-926 Renamed TinkerGraph public statics to common pattern used for other statics.
* TINKERPOP-948 AbstractGremlinProcessTest.checkMap not asserted in GroupTest
* TINKERPOP-953 Artifact equality is not evaluating properly
* TINKERPOP-955 HashMap$Node not serializable

==== Improvements

* TINKERPOP-297 Ensure Consistent Behavior Over Deleted Elements *(breaking)*
* TINKERPOP-333 Support VertexProperty in PartitionStrategy
* TINKERPOP-391 More fluency in GraphComputer for parameterization.
* TINKERPOP-616 Use Spark 1.3.0 in Hadoop-Gremlin.
* TINKERPOP-624 Passing Detached/Referenced to Graph.vertices/edge()
* TINKERPOP-680 Configurable Channelizer for Gremlin Driver
* TINKERPOP-728 Improve Remote Graph Object Treatment in Console
* TINKERPOP-756 Provide a strict parsing option for GraphMLReader
* TINKERPOP-760 Make loop counter accessible within repeat()
* TINKERPOP-762 Allow mid-traversal V() (and E())
* TINKERPOP-765 Decompose AbstractTransaction for different transactional contexts *(breaking)*
* TINKERPOP-767 Path should play well with "local" steps.
* TINKERPOP-768 MatchStep in OLAP should be smart about current vertex.
* TINKERPOP-769 Make the introduction of the TP3 docs story better.
* TINKERPOP-772 TraverserRequirement.LABELED_PATH
* TINKERPOP-796 Support merge binary operator for Gremlin sacks *(breaking)*
* TINKERPOP-798 [Proposal] Rename mapKeys()/mapValues() to select(keys) and select(values).
* TINKERPOP-802 Provide sack(object) so that the sack can be directly set.
* TINKERPOP-803 A better solution to g.V(someCollection.toArray())
* TINKERPOP-805 Enforce AutoCloseable Semantics on Transaction *(breaking)*
* TINKERPOP-821 Improve testing around TraversalHelper around recursive methods
* TINKERPOP-825 [Proposal] SetBulkStep (sideEffectStep)
* TINKERPOP-826 OneToManyBarrierStrategy
* TINKERPOP-827 Add a console session to the PageRank section of the docs.
* TINKERPOP-829 TinkerGraphComputer should support the user specified thread/worker count.
* TINKERPOP-835 Shade Jackson Dependencies *(breaking)*
* TINKERPOP-836 Support Hadoop2 in place of Hadoop1
* TINKERPOP-850 Reduce Graph.addVertex overload ambiguity *(breaking)*
* TINKERPOP-851 GroupCountStep needs a by() for the count.
* TINKERPOP-861 Solve "The Number Problem" for Operator (and follow on operators)
* TINKERPOP-863 [Proposal] Turn off bulking -- or is there something more general? (hope not).
* TINKERPOP-866 GroupStep and Traversal-Based Reductions *(breaking)*
* TINKERPOP-868 Allow Spark Gremlin Computer to Reuse Spark Contexts
* TINKERPOP-874 Rename Gremlin-Spark properties using gremlin.spark prefix. *(breaking)*
* TINKERPOP-876 Rename VendorOptimizationStrategy XXXOptimizationStrategy *(breaking)*
* TINKERPOP-879 Remove deprecated promoteBindings from GremlinExecutor *(breaking)*
* TINKERPOP-885 Change Transaction.onReadWrite() to be a ThreadLocal setting *(breaking)*
* TINKERPOP-888 GraphTraversal.property overloads *(breaking)*
* TINKERPOP-896 Simplify the {{withSack}} methods of {{GraphTraversalSource}}. *(breaking)*
* TINKERPOP-897 Remove deprecated GSupplier, GFunction, GConsumer, etc. methods. *(breaking)*
* TINKERPOP-898 Rename ConjuctionP and ConjuctionStep to ConnectiveP and ConnectiveStep *(breaking)*
* TINKERPOP-899 Bump to the latest version of Neo4j.
* TINKERPOP-900 Provide by(object) which compiles to by(constant(object))
* TINKERPOP-901 Option for use of Netty epoll on Linux to reduce GC pressure
* TINKERPOP-904 BulkLoaderVertexProgram optimizations
* TINKERPOP-905 Harden time oriented tests in ResultQueueTest
* TINKERPOP-907 getters for RepeatStep.untilTraversal and RepeatStep.emitTraversal
* TINKERPOP-908 Use line breaks in documentation
* TINKERPOP-909 Improve steps that handle numeric data
* TINKERPOP-911 Allow setting Thread Specific Spark JobGroup/Custom Properties based on hadoop conf
* TINKERPOP-913 Rename Gremlin Server arguments rebinding to alias
* TINKERPOP-914 DriverRemoteAcceptor in Gremlin Console supports aliases
* TINKERPOP-917 Add HadoopGraph.open(String)
* TINKERPOP-922 Add a book for Developer Documentation
* TINKERPOP-923 Add a book for Tutorials
* TINKERPOP-925 Use persisted SparkContext to persist an RDD across Spark jobs.
* TINKERPOP-931 Make it possible to extend the core OpProcessor implementations
* TINKERPOP-933 Improve release process to get files named properly
* TINKERPOP-935 Add missing "close" operation to the session opProcessor docs

== TinkerPop 3.0.0 (A Gremlin Rāga in 7/16 Time)

image::https://raw.githubusercontent.com/apache/tinkerpop/master/docs/static/images/gremlin-hindu.png[width=225]

[[release-3-0-2-incubating]]
=== TinkerPop 3.0.2 (Release Date: October 19, 2015)

* Cleaned up `ext/` directory when plugin installation fails for `gremlin-server` and `gremlin-console`.
* Fixed issues in `gremlin-server` when configured for HTTP basic authentication.
* Made `BulkLoaderVertexProgram` work for any persistent TP3-supporting graph (input and output).
* `TreeSideEffectStep` now implements `PathProcessor` which fixed a `ComputerVerificationStrategy` issue.
* Added a shell script that verifies source and binary distributions.
* Fixed a bulk related bug in `GroupStep` when used on `GraphComputer` (OLAP).
* Gremlin Server binary distribution now packages `tinkergraph-gremlin` and `gremlin-groovy` as plugins to be consistent with Gremlin Console's packaging.
* The `RepeatStep` clauses (`until()`,`emit()`,`repeat()`) can only be set at most one time in order to prevent user confusion.
* Fixed a `clone()` bug in `RepeatStep`, `TreeStep`, `GroupCountStep`, `GroupStep`, and `TraversalRing`.
* Fixed a thread context bug in `TinkerGraphComputer`.
* Fixed issues with the `gremlin-driver` related to hanging connections in certain conditions.
* TinkerGraph now has an option for persistence where the data is saved on `close()` and, if present, loaded on `open()`.
* Added an overload for `GremlinExecutor.eval()` that takes a `Lifecycle` object to override some default settings from `GremlinExecutor.Builder`.
* Improved session closing for transactional graphs during shutdown of Gremlin Server.
* Fixed id parameter used in tests for `GroovyStoreTest` and `GroovyRepeatTest` to not be treated as an embedded string.
* `GraphStep` will convert any `Vertex` or `Edge` ids to their id `Object` prior to submission to `GraphComputer` (OLAP).

==== Bugs

* TINKERPOP-814 ConnectionPool can fill with dead Connections
* TINKERPOP-816 Gryo deserialization of error response with null message causes NPE and protocol desync
* TINKERPOP-817 Gryo serialization of large responses fails and causes protocol desync
* TINKERPOP-840 TreeTest Is not being ignored via ComputerVerificationStrategy
* TINKERPOP-849 gremlin-server doesn't close sessions on 'close' opcode
* TINKERPOP-855 sasl authentication type error due to Json format
* TINKERPOP-865 Errors with HTTP REST basic auth
* TINKERPOP-867 TinkerGraphProvider does not initialize temp dir
* TINKERPOP-870 Rebound client requires a connection to occur on the underlying client.
* TINKERPOP-877 Driver hangs if SSL enabled on server but not on client

==== Improvements

* TINKERPOP-828 TinkerGraph can supportPersistence(), should we allow it.
* TINKERPOP-830 process-docs.sh introduces extra white space dependent on console width
* TINKERPOP-839 Docs should have a ${version.number} under the logo.
* TINKERPOP-852 A shell script that validates the distribution artifacts at release time
* TINKERPOP-853 TinkerPop Logo in JavaDoc index.html
* TINKERPOP-858 Cleanup after failed :install

[[release-3-0-1-incubating]]
=== TinkerPop 3.0.1 (Release Date: September 2, 2015)

* `Compare` now uses `BigDecimal` internally to ensure that precision is not lost on standard number comparisons.
* Renamed `ComputerVerificationStrategy` to `VerificationStrategy` so all the verification strategies can use it.
* Added `StandardVerificationStrategy` that throws exceptions for illegal traversal patterns on the standard engine (which extends to `GraphComputer`).
* Added `GraphFeatures.supportsConcurrentAccess()` to allows `Graph` implementations to signify if multiple instances can access the same data.
* Clarified semantics of `Transaction.close()` in unit tests - now refers only to closing the current transaction in the current thread.
* `Neo4jGraph` no longer uses `OptOut` on `TransactionTest.shouldRollbackOnCloseWhenConfigured` (formerly `shouldRollbackOnShutdownWhenConfigured`)
* Gremlin Server initialization scripts can now return a `Map` of values that will become global bindings for the server.
* Introduced the `--dryRun` option to the document generation process which ignores actual script execution in the Gremlin Console.
* Fixed bug in `EventStrategy` around property changed events when calling `property` without cardinality or meta-property values.
* Improved support for the `Accept` header for REST-based requests in Gremlin Server.
* `GraphFactory` now allows specification of the class to use to instantiate the `Graph` through the `GraphFactoryClass` annotation.
* Added `wrapAdjacencyList` and `unwrapAdjacencyList` options to `GraphSONWriter` and `GraphSONReader` respectively, thus allowing valid JSON to be written/read if the user desires.
* Added Gremlin Server/Driver authentication support via SASL.
* Added Basic HTTP authentication support for REST in Gremlin Server.
* Added Gremlin Server plugin to help with "credential graph" management (used in conjunction with authentication features of Gremlin Server).
* Added "secure" Gremlin Server/Driver example configuration files.
* Adjusted configuration for javadoc generation to eliminate error messages.
* Removed "reserved" graph concept names from tests (e.g. "label", "edge", "value") to support the convention of avoiding these strings for property names.
* Introduced `GraphProvider.Descriptor` which annotates a `GraphProvider` implementation to describe what `GraphComputer` implementation will be used.
* Modified `OptOut` to include a `computers` attribute which allows the `Graph` to opt-out of computer-based tests for specific computation engines.
* Added a `SandboxExtension` that can be plugged into `TypeCheckedCustomizerProvider` and `CompileStaticCustomizerProvider` to control classes and methods that can be used in the `GremlinGroovyScriptEngine`.
* Added a number of new `ImportCustomizerProvider` implementations such as, `TimedInterruptCustomizerProvider`, `TypeCheckedCustomizerProvider` and others.
* Refactored `GremlinGroovyScriptEngine` to make more general use of `ImportCustomizerProvider` implementations.
* Removed `SecurityCustomizerProvider` class and the "sandbox" configuration on the `ScriptEngines` class - this was an experimental feature and not meant for public use.
* Removed dependency on `groovy-sandbox` from the `gremlin-groovy` module.

==== Bugs

* TINKERPOP-770 Exception while AddPropertyStep tries to detach vertex property
* TINKERPOP-780 Use of fold() in repeat()
* TINKERPOP-782 map(Traversal) should declare requirements of child
* TINKERPOP-785 Gremlin Server Not Properly Reporting Port Conflict
* TINKERPOP-792 select at start of match traversal on Map can fail
* TINKERPOP-794 IncidentToAdjecentStrategy malfunction
* TINKERPOP-804 Failed installing neo4j-gremlin extension on Windows 7
* TINKERPOP-822 Neo4j GraphStep with element arguments ignores has  *(breaking)*

==== Improvements

* TINKERPOP-576 Gremlin Server Authentication
* TINKERPOP-582 Remove Groovy Sandbox Dependency
* TINKERPOP-610 General graph concept names in test schema
* TINKERPOP-656 IoRegistry Chaining
* TINKERPOP-690 Be able to OPT_OUT for Standard, but not Computer *(breaking)*
* TINKERPOP-699 GraphSON writeGraph not producing valid json object
* TINKERPOP-750 Compare should not have special case for Number
* TINKERPOP-752 Make Gremlin Server Better Respect ACCEPT
* TINKERPOP-764 Unify semantics of Transaction.close() in tests and documentation *(breaking)*
* TINKERPOP-771 IoRegistry Instantiation With GryoPool
* TINKERPOP-778 Support GraphFactory location via annotation.
* TINKERPOP-791 Document rules for committers
* TINKERPOP-797 order() seems to only like List? *(breaking)*
* TINKERPOP-808 TraversalComparator.comparator needs a getter

=== TinkerPop 3.0.0 (Release Date: July 9, 2015)

* Modified the `GremlinExecutor` to catch `Throwable` as opposed to `Exception` so as to properly handle `Error` based exceptions.
* Modified the `GremlinGroovyScriptEngine` compilation configuration to prevent inappropriate script evaluation timeouts on standalone functions.
* Added a custom configuration for "timed interrupt" in the `ScriptEngines` instantiation of the `GremlinGroovyScriptEngine`.
* Added `mapKeys()` (`MapKeyStep`) and `mapValues()` (`MapValueStep`) to get the keys and values of a map, respectively.
* `select()` no longer supports empty arguments. The user must specify the keys they are selecting.
* `MatchStep` and `match()` no longer have a "start label" parameter -- it is computed if the incoming traverser does not have requisite labels.
* Turned transactional testing back on in Gremlin Server using Neo4j.
* Renamed `Transaction.create()` to `Transaction.createThreadedTx()`.
* Added `TraversalParent.removeGlobalChild()` and `TraversalParent.removeLocalChild()`.
* Added a `clear` option to the Gephi Plugin to empty the Gephi workspace.
* Refactored `ResultSet` and related classes to stop polling for results.
* `AbstractStep` now guarantees that bulk-less and null-valued traversers are never propagated.
* Added `dedup(string...)` which allows for the deduplication of a stream based on unique scope values.
* Fixed multiple bugs in the Gephi Plugin related to refactoring of traversal side-effects.
* Split `WhereStep` into `WherePredicateStep` and `WhereTraversalStep` to simplify internals.
* Prevent the driver from attempting to reconnect on a dead host if the `Cluster.close()` method has been called.
* Renamed the "deactivate" option on `:plugin` command to "unuse" to be symmetric with the "use" option.
* Added `Traversal.toStream()` to turn the `Traversal<S,E>` into a `Stream<E>`.
* Added `Scoping.Variable` enum of `START` and `END` which allows the `Scoping` step to specify where its bindings are.
* `ComputerVerificationStrategy` is smart about not allowing `WhereXXXStep` with a start-variable to run in OLAP as it selects the value from the path.
* Rewrote `MatchStep` where it now works on `GraphComputer`, solves more patterns, provides plugable execution plans, supports nested AND/OR, `not()`-patterns, etc.
* Renamed `Graphs` in Gremlin Server to `GraphManager`.
* Fixed bug in Gremlin Driver where client-side serialization errors would not bubble up properly.
* Fixed problem in Gremlin Server to ensure that a final `SUCCESS` or `NO_CONTENT` message assured that the transaction was successful in sessionless requests.
* Arrow keys for cycling through command history now work in Gremlin Console when being used on Windows.
* Added `NotStep` and `not(traversal)` for not'ing a traversal (integrates like `ConjunctionStep`).
* Removed `TraversalP`. Traversals and `P`-predicates are completely separate concepts.
* `has(key,traversal)` is now an alias for `filter(__.values(key).traversal)` using `TraversalFilterStep`.
* Simplified `SubgraphStrategy` by using `TraversalFilterStep` instead of the more complex `WhereStep`.
* Added `TraversalMapStep`, `TraversalFlatMapStep`, `TraversalFilterStep`, and `TraversalSideEffectStep` which all leverage an internal traversal.
* Added `Path.get(pop,label)` as default helpers in `Path`.
* Added `Pop.first`, `Pop.last`, and `Pop.all` as enums for getting single items from a collection or a list of said items.
* Changed `GremlinServer.start()` to return a `CompletableFuture` that contains the constructed `ServerGremlinExecutor`.
* Restructured `IoTest` breaking it up into smaller and more logically grouped test cases.
* Gremlin Server `Settings` now has sensible defaults thus allowing the server to be started with no additional configuration.
* Fixed garbled characters in Gremlin Console that notably showed up in `:help`
* Replaced dependency on `groovy-all` with individual Groovy dependencies as needed.
* Bumped `org.gperfutils:gbench` to the `0.4.3` and a version explicitly compatible with Groovy 2.4.x.
* Renamed `KeyStep` to `PropertyKeyStep` to be consistent with `PropertyValueStep`.
* Added `Gremlin-Lib-Paths` to modify paths in plugin `lib` directory.
* Modified the capabilities of `Gremlin-Plugin-Paths` to delete paths that have no value on the right-hand-side of the equals sign.
* The REST API in Gremlin Server now requires parameters to be defined with a "bindings." prefix.
* Modified the REST API in Gremlin Server to accept rebindings.
* Added `rebindings` optional argument to sessionless requests to allow global bindings to be rebound as needed.
* Added `LazyBarrierStrategy` which "stalls" a traversal of a particular form in order to gain a bulking optimization.
* `CollectingBarrierStep` supports `maxBarrierSize` for "lazy barrier," memory conservation.
* `Scoping` now has `getScopeKeys()` to get the keys desired by the scoping step.
* Refactored SSL support in the Gremlin Server/Driver.
* Factored out `ServerGremlinExecutor` which contains the core elements of server-side script execution in Gremlin Server.
* Bumped to netty 4.0.28.Final.
* Refactored the `Mutating` interface and introduce `CallbackRegistry` interface around `EventStrategy`.
* Changed `onReadWrite` and `onClose` of `AbstractTransaction` to be synchronized.
* Added `LabelP` to support index lookups and `has()` filtering on `Neo4jGraph` multi-label vertices.
* `AddEdgeStep` is now a `Scoping` step.
* Added a fully defined set of `Graph.Feature` implementations to `EmptyGraph`.
* Dropped dependency on `org.json:json` - used existing Jackson dependency.
* Added back neo4j-gremlin as the licensing of the Neo4j API is now Apache2.
* Added `willAllowId` method to features related to vertices, edges and vertex properties to test if an identifier can be use when `supportsUserSuppliedIds` is `true`.
* Fixed a bug in `GraphTraversal.choose(predicate,trueTraversal,falseTraversal)`.
* Removed `MapTraversal`, `MapTraverserTraversal`, `FilterTraversal`, and `FilterTraverserTraversal` as these are simply `__.map(function)` and `__.filter(predicate)`.
* Include `hadoop-gremlin` Hadoop configuration sample files in Gremlin Console distribution.
* Iteration of results in Gremlin Server occur in the same thread as evaluation and prior to transaction close.
* TinkerGraphComputer now supports every `ResultGraph`/`Persist` combination.
* `GraphComputerTest` extended with validation of the semantics of all `ResultGraph`/`Persist` combinations.
* GiraphGraphComputer no longer requires an extra iteration and MapReduce job to derive the full `Memory` result.
* SparkGraphComputer now supports `InputRDD` and `OutputRDD` to allow vendors/users to use a `SparkContext` to read/write the graph adjacency list.
* Added `Scoping.getScopeValue()` method so all "selecting" steps use the same pattern for map, path, and sideEffect data retrieval.

=== TinkerPop 3.0.0.M9 (Release Date: May 26, 2015)

* Removed `GraphComputer.isolation()` as all implementations use standard BSP.
* Added a Gremlin Server `LifeCycleHook` to ensure that certain scripts execute once at startup and once at shutdown.
* `has(key)` and `hasNot(key)` are now aliases for `where(values(key))` and `where(not(values(key)))`, respectively.
* TinkerGraph classes are now final to restrict user and vendor extension.
* Added `TraversalStrategy.VendorOptimization` to ensure that all TinkerPop optimizations execute first on the known TinkerPop steps.
* Added `TailGlobalStep` and `TailLocalStep` (`tail()`) which gets objects from the end of the traversal stream.
* `AndStep` and `OrStep` are now simply markers where `WhereStep(a.and(b).and(c)...and(z))` is the compilation.
* Moved `Compare`, `Contains`, `Order`, `Operator`, and `P` to `process/traversal` from `structure/` as they are process-based objects.
* `HasContainer` now uses `P` predicate as helper methods and tests are more thorough on `P`.
* Changed Gremlin Server integration/performance tests to be runnable from within the `gremlin-server` directory or from the project root.
* Moved the string methods of `TraversalHelper` to `StringFactory`.
* Renamed JSON-related serializers for Gremlin Server to be more consistent with GraphSON naming.
* Removed `HasTraversalStep` in favor of new `P.traversal` model with `HasStep`.
* Fixed bug in `WsGremlinTextRequestDecoder` where custom serializers from graphs were not being used.
* Added `AndP` which allows for the `and()`-ing of `P` predicates.
* `Order.opposite()` is now `reversed()` as that is a `Comparator` interface method with the same semantics.
* `Compare/Contains/P.opposite()` are now `negate()` as that is a `BiPredicate` interface method with the same semantics.
* `has(traversal)` is replaced by `where(traversal)` and `has(key,traversal)`. `HasXXX` is always with respects to an element property.
* Added `TraversalScriptHelper` with static methods for dynamically creating a `Traversal` from a JSR 223 `ScriptEngine`.
* Changed `SubgraphStrategy` to take `Traversal` rather than `Predicate` for filtering.
* Improved `SubgraphStrategy` to only modify the `Traversal` if filtering was required.
* Improved logging of errors in the `HttpGremlinEndpointHandler` to include a stracktrace if one was present.
* Moved `AbstractGremlinSuite.GraphProviderClass` to `org.apache.tinkerpop.gremlin.GraphProviderClass`.
* Simplified the Gremlin-Groovy test suite where there is now no distinction between `STANDARD` and `COMPUTER` tests.
* `VertexProgram` and `MapReduce` now add a `Graph` parameter to `loadState(Graph, Configuration)`.
* Added `ScopingStrategy` which auto-scopes `select()` and `where()` so the language looks clean.
* Added `Scoping` as a marker interface to state that a step desires a particular `Scope`.
* `SelectStep`, `SelectOneStep`, and `WhereStep` support both `Scope.local` and `Scope.global` for `Map<String,Object>` or `Path` analysis, respectively.
* Fixed a bug in the `TraversalStrategies` sort algorithm.
* Removed numerous unused static utility methods in `TraversalHelper`.
* TinkerGraph process suite tests are now running with and without strategies in place.
* Added `IncidentToAdjacentStrategy` which rewrites `outE().inV()`, `inE().outV()` and `bothE().otherV()` to `out()`, `in()` and `both()` respectively.
* Renamed `ComparatorHolderRemovalStrategy` to `OrderGlobalRemovalStrategy` as it now only applies to `OrderGlobalStep`.
* Anonymous traversal no longer have `EmptyGraph` as their graph, but instead use `Optional<Graph>.isPresent() == false`.
* Added `Traversal.Admin.setGraph(Graph)` as strategies that need reference to the graph, need it across all nested traversals.
* `AbstractLambdaTraversal` is now smart about `TraversalParent` and `TraversalStrategies`.
* Fixed bug in `GraphML` reader that was not allowing `<edge>` elements to come before `<node>` elements as allowable by the GraphML specification.
* Added `VertexFeature.getCardinality`.
* Added `AdjacentToIncidentStrategy` which rewrites `out().count()` to `outE().count()` (and similar such patterns).
* `GryoPool` now takes a `Configuration` object which allows setting the size of the pool and the `IoRegistry` instance.
* Added `PersistResultGraphAware` interface which is used by `OutputFormats` to specify persistence possibilities for a Hadoop `GraphComputer`.
* `ElementIdStrategy` now allows the identifier property to be set directly (and not only by specifying `T.id`).
* Added sample configuration files for registering a `TraversalStrategy` in Gremlin Server.
* Added response status code for `NO_CONTENT` to represent output for a successful script execution without a result (e.g. an empty `Iterator`).
* Removed the notion of a "terminator" message from the Gremlin Server protocol - new response status code for `PARTIAL_CONTENT`.
* `Path` and `Step` labels are ordered by the order in which the respective `addLabel()` calls were made.
* A `Step` now has a `Set<String>` of labels. Updated `as()` to take a var args of labels.
* Dropped `BatchGraph` from the code base - it will be replaced by bulk loader functionality over OLAP.
* `TraversalSideEffects` now implements `Optional` semantics. Less code as Java8 provides the helper methods.
* `TraversalScriptSupplier` now takes an `Object` var args for setting `ScriptEngine` bindings if needed.
* `Compare` is now more lenient on `Number`-types.
* Removed `Compare.inside` and `Compare.outside` as they are not primitive comparators and should be composed from primitives.
* Introduced `P` (predicate) for cleaner looking `is()`, `has()`, and `where()` calls -- e.g. `has('age',eq(32))`.
* `GraphTraversalSource` is now the location for `withXXX()` operations. No longer do they exist at `GraphTraversal`.
* All `Traverser` objects now extend from `AbstractTraverser` or a child that ultimately extends from `AbstractTraverser`.
* OLTP `select()` now returns a list for traversals with duplicate labels (as this was a unintended side-effect of `SparsePath`).
* Removed the `SparsePath` optimization as it led to numerous corner-case inconsistencies.
* `VertexWritable` serializes and deserializes the `StarGraph` object -- no more intermediate `DetachedXXX` objects.
* Gremlin Server better supports the settings for the high and low watermark that will slow writes to clients that are lagging.
* Added `GraphReader.readObject()` and `GraphWriter.writeObject` abstractions for those implementations that can support them.
* Altered `GraphWriter.writeVertices()` method to take an `Iterator` of vertices rather than a `Traversal`.
* GraphSON format for output from `GraphWriter.writeVertex`, `GraphWriter.writeVertices`, and `GraphWriter.writeGraph` have all changed now that they use `StarGraph` serialization.
* Gryo format for output from `GraphWriter.writeVertex`, `GraphWriter.writeVertices`, and `GraphWriter.writeGraph` have all changed now that they use `StarGraph` serialization.
* Added read and write methods to `GraphReader` and `GraphWriter` for `Property` and `VertexProperty`.
* Reduced object creation in GraphSON during serialization.
* Moved `T` tokens to the `structure/` package as its more general than `process/`.
* `Attachable.attach()` now takes a `Method` to determine whether to attach via `GET`, `CREATE`, or `GET_OR_CREATE`.
* Decreased size of Gremlin Server `RequestMessage` and `ResponseMessage` serialization payloads and reduced object creation.
* `Graph.empty()` no longer required with the introduction of `ShellGraph` which is a placeholder for a graph class and computer.
* `VertexProperty.Cardinality` default is now vendor chosen. If the vendor has not preference, they should use `Cardinality.single`.
* `Messenger.receiveMessages()` no longer takes a `MessageScope` and thus, consistent behavior between message-passing and message-pulling systems.
* Changed the `gremlin.tests` environment variable for test filtering to the more standard convention of `GREMLIN_TESTS` and made it work for all test suites.
* Removed `back()`-step as `select()`-step provides the same behavior with more intelligent optimizations and `by()`-modulation.
* Removed `Graph.Helper` method annotation and related infrastructure in tests.
* Modified header of Gryo to be 16 bytes instead of 32 (and removed the version stamp).
* Removed the concept of handling version in Gryo via the builder as it wasn't really accomplishing the capability of ensuring backward compatibility.
* Moved `Exceptions.propertyRemovalNotSupported` from `Element` to `Property` for consistency.
* Provided a method for Gremlin Server to bind `TraversalSource` objects for use in scripts.
* Modified the reference implementation for dealing with "custom" identifier serialization in GraphSON - See `IoTest.CustomId` for the example.
* Modified `g.vertices/edges` and related methods and tests to support non-type specific querying (e.g. `g.V(1)` and `g.V(1L)` should both return the same result now).
* `TinkerGraph` supports an `IdManager` which helps enforce identifier types and improve flexibility in terms of how it will respond to queries around identifiers.
* `DetachedXXX` now uses the standard `structure/` exceptions for unsupported operations.
* Added private constructors to all `Exceptions` inner classes in the respective `structure/` interfaces.
* Re-introduced `ReferenceXXX` to ensure a smaller data footprint in OLAP situation (`DetachedXXX` uses too much data).
* `Attachable` now has a set of static exception messages in an `Exceptions` inner class.
* Added `StarGraph` which is a heap efficient representation of a vertex and its incident edges (useful for `GraphComputer` implementations).
* `TraverserSet` uses a `FastNoSuchElementException` on `remove()` for increased performance.
* Add `Profiling` interface to enable vendors to receive a `Step's MutableMetrics`.

=== TinkerPop 3.0.0.M8 (Release Date: April 6, 2015)

* Removed Neo4j-Gremlin from this distribution due to GPL licensing. Working with Neo4j team to reintroduce by M9.
* Altered structure of plugin directories for Gremlin Server and Gremlin Console to allow for the full `lib` directory with all dependencies and the lighter `plugin` directory which contains filtered dependencies given the path.
* Improved `OptOut` to allow for exclusion of a group of tests by specifying a base test class.
* `GraphComputerTest` is now Java8 specific and much easier to extend with new test cases.
* Merged the `gremlin-algorithm` module into `gremlin-test`.
* Removed `LambdaVertexProgram` and `LambdaMapReduce` as it will be one less thing to maintain.
* Gremlin Console accepts a `max-iteration` configuration via the standard `:set` command to limit result iteration.
* `Vertex.property()` default behavior is now `Cardinality.single`.
* Added `ElementIdStrategy` as a `TraversalStrategy`.
* Introduce `AbstractTransaction` to simplify implementation of standard transactional features for vendors.
* Added `EventStrategy` to generate `Graph` modification events to listeners.
* Added test to enforce return of an empty `Property` on `VertexProperty.property(k)` if no meta properties exist.
* Added methods to registered transaction completion listeners on `Transaction` and provided a default implementation.
* Fixed bug in Neo4j where return of an empty meta property was returning a `NullPointerException`.
* Refactored step API -- the TinkerPop3 steps are the foundation for any domain specific language (including graph).
* `MapReduce` now has `workerStart(Stage)` and `workerEnd(Stage)` methods with analagous semantics to `VertexProgram`.
* Hadoop-Gremlin `ObjectWritable` now leverages Kryo for data serialization.
* `GiraphGraphComputer` supports arbitrary objects as the vertex id -- previously, only long ids were supported.
* Added `VertexProgramPool` to support thread safe pooling of vertex programs for graph computers that provide threaded workers.
* Added `GryoPool` to support thread safe pooling of Gryo readers and writers.
* Added `TraversalSource` which contextualizes a traversal to a graph, DSL, execution engine, and runtime strategies.
* Added `AddVertexStep` (`addV`), `AddPropertyStep` (`property`), and changed `AddEdgeStep` to a map-step instead of a sideEffect-step.
* Added `compile` method to `GremlinExecutor` and related classes.
* Fixed bug in Gremlin Server that was generating extra response messages on script evaluation errors.
* Changed the `Memory` API to not return the mutated value on `or`, `and`, `incr` as it is too difficult to implement faithfully in a distributed system.
* Added `SparkGraphComputer` to Hadoop-Gremlin which uses Apache Spark as the underlying computing engine.
* Renamed "Gremlin Kryo" to "Gryo".
* Refactored `TinkerWorkerPool` to use `ExecutorService` so as to reuse threads when executing graph computer functions.
* Removed `Reducing.Reducer` and `ReducingStrategy`. Previous `Reducing` classes are now `MapReducer` classes.
* Refactored the "process" test suite to allow for better test configuration with respect to different `TraversalEngine` implementations.
* Added `hasNot(traversal)` which is a faster way of doing `has(traversal.count().is(0L))`.
* `TraversalStrategy.apply(traversal)` is the new method signature as the `TraversalEngine` can be retrieved from the `Traversal`.
* `TraversalEngine` is now an interface and provided to the traversal by the graph. `Graph` methods added to set the desired traversal engine to use.
* Added `count(local)`, `sum(local)`, `max(local)`, `min(local)`, `mean(local)`, `dedup(local)`, `sample(local)` and `range(local)` for operating on the local object (e.g. collection, map, etc.).
* `TraversalComparator` exists which allows for `order().by(outE().count(),decr)`.
* Added Apache Rat plugin to detect the proper inclusion of license headers in files.
* A `Traversal` now respects thread interruption during iteration, throwing a `TraversalInterruptionException` if it encounters interruption on the current thread.
* Apache refactoring: `com.tinkerpop` -> `org.apache.tinkerpop`.
* `Traversal` is now `Serializable` and with most queries no longer needing lambdas, Gremlin-Java works over the wire.
* Added `VertexProperty.Cardinality` with `list`, `set`, and `single`. No more `Vertex.singleProperty()` method.
* Added `RangeByIsCountStrategy` that adds a `RangeStep` in front of `.count().is(<predicate>, <value>)` to minimize the amount of fetched elements.
* Added `CoalesceStep` / `coalesce()` that emits the first traversal which emits at least one element.
* Added more syntactic sugar tricks to the Gremlin sugar plugin -- `&`, `|`, `select from`, `gt`, etc.
* `Traversal.Admin` is consistent internal to steps, traversals, strategies, etc. For the user, `Traversal` is all they see.
* `TraversalHolder` is now called `TraversalParent` with the child/parent terminology used throughout.
* Added `GroovyEnvironmentPerformanceSuite`.
* Provided more robust shutdown capabilities for the thread pools used in `GremlinExecutor`.
* A massive `process/` package reorganization -- class names are still the same, just in new packages.
* Bumped `neo4j-graph` to Neo4j 2.1.6.
* Bumped to Groovy 2.4.1.
* Added a new "performance" test suite for Gremlin Process.
* Steps now only operate with traversals -- no more lambdas. Lambda->`Traversal` conversion utilities added.
* `SideEffectStep` always requires a `Consumer`. Steps that were consumer-less simply extends `AbstractStep`.
* Simplified the `Neo4jGraph` implementation by now allowing `cypher()` mid-traversal. Only available via `g.cypher()`.
* Moved `clock()` out of the Utility plugin. It is now available to both Groovy and Java.
* Changed the `OptOut` annotation to allow for ignoring an entire test case using a wildcard.
* Added `AndStep` and `OrStep` filters to support arbitrary conjunction of traversals.
* `__` is now a class with static `GraphTraversal` methods and thus `repeat(out())` is possible.
* Added `IsStep` / `.is()` that supports filtering scalar values.
* `Neo4jGraph` and `TinkerGraph` no longer create new `Feature` instances on each feature check.
* Added `Compare.inside` and `Compare.outside` for testing ranges. Removed `between()` as now its `has('age',inside,[10,30])`.
* `GraphTraversal.has()` no longer requires the element type to be cast in the traversal definition.
* Fixed a `ConcurrentModificationException` bug in TinkerGraph that occurred when doing full vertex/edge scans and removing elements along the way.
* Added `Scope.local` and `Scope.global` in support of `OrderLocalStep` and `OrderGlobalStep` via `order(scope)`.
* Added `Order.keyIncr`, `Order.keyDecr`, `Order.valueIncr`, and `Order.valueDecr` in support of `Map` sorting.
* Added `Order.shuffle` and removed `shuffle()` in favor of `order().by(shuffle)`.
* Changed `Order implements Comparator<Comparable>` to `Order implements Comparator<Object>` as its now generalized to multiple types of objects.
* The `maxContentLength` setting in Gremlin Server is now respected by the HTTP/REST Gremlin endpoint.
* Fixed resource leak in the HTTP/REST Gremlin endpoint of Gremlin Server.
* Refactored Gremlin Server `start` and `stop` functions to return `CompletableFuture`.
* HTTP REST error response JSON objects from Gremlin Server should no longer have issues with control characters, line feeds, etc.
* Added `MeanStep`, `mean()`, and `MeanNumber` for calculating number averages in a traversal.
* Greatly simplified all the traversal `MapReduce` implementations due to the introduction of `VertexTraversalSideEffects`.
* Added `VertexTraversalSideEffects` as a cheap, static way to get a sideEffect-view of a vertex in OLAP.
* Added `TraversalHelper.isLocalStarGraph()` which determines if a traversal is contained within the local star graph.
* Added `TraversalVerificationStrategy` to verify if the traversal can be executed on respective engine.
* Refactored `GraphTraversal.cap()` to `GraphTraversal.cap(String...)` to support multi-sideEffect grabs.
* Added GraphSON serialization for `Path`.
* Added `Traversal.Admin.getTraverserRequirements()` and removed `TraversalHelper.getTraverserRequirements(Traversal)`.
* `Traversal.equals()` is no longer computed by determining if the objects returned are equal.
* Altered messaging in Gremlin Console when using a remote that is not yet activated.
* Fixed potential for deadlock in Gremlin Driver when waiting for results from the server.
* Added the `useMapperFromGraph` serializer option to the Gremlin Server configuration file to allow auto-registration of serialization classes.
* Refactored Netty pipeline structure to not have a second "Gremlin" executor group and instead used a standard `ExecutorService`.
* Refactored the `GremlinExecutor` to take an optional transformation function so as to allow manipulation of results from `eval` in the same thread of execution.
* Fixed issue with the `HttpGremlinEndpointHandler` where requests were getting blocked when `keep-alive` was on.
* Added `MinStep` and `MaxStep` with respective `min()` and `max()`.
* `CountStep` and `SumStep` now extend `ReducingBarrierStep` and no longer are sideEffect steps.
* `SideEffectCapStep` now extends `SupplyingBarrier` and is much simpler than before.
* Added `SupplyingBarrier` which simply drains the traversal and emits the value of a provided supplier.
* Added `TraversalLambda` which implements function, predicate, and consumer over a provided traversal.
* Any non-core `Step` that takes a function or predicate can now take a traversal which maps to `traversal.next()` (function) and `traversal.hasNext()` (predicate).
* `CollectingBarrierStep` is no longer abstract and added `GraphTraversal.barrier()` which is analogous to `fold().unfold()`, though cheaper.
* Added `TraversalOptionHolder` for branching steps to index works with corresponding `GraphTraversal.option()`.
* `BranchStep` is now a proper generalization of `UnionStep` and `ChooseStep`.
* `SubgraphStep` has changed in support of in-traversal filtering and removing the need for path-based traversers.
* Added `HasTraversalStep` which takes an anonymous traversal to determine whether or not to filter the current object.
* Added `Traversal.Admin.getStartStep()` and `Traversal.Admin.getEndStep()`. Removed `TraversalHelper.getStart()` and `TraversalHelper.getEnd()`.
* Refactored `profile()` to use injected steps. `ProfileStep` can now be used without any special JVM command line parameters.
* Added `ReducingBarrierStep` which acts like `CollectingBarrierStep` but operates on a seed with a bi-function.
* Added a preprocessor for AsciiDocs. Documentation code examples are executed and the results are dynamically inserted into the doc file.
* `LocalStep` traversal is treated as a branch, not an isolated traversal. Moreover, moved `LocalStep` to `branch/`.
* Traversal strategies are now applied when the `TraversalVertexProgram` state is loaded, not when submitted. Less error prone as it guarantees strategy application.
* Reworked `TraversalHolder` where there are "local traversals" and "global traversals". Local traversals are not subject to OLAP message passing.
* Fixed a bug in `DedupStep` that made itself apparent in `DedupOptimizerStrategy`.
* Added `RepeatStep.RepeatEndStep` in order to reduce the complexity of the code on OLAP when the predicates are not at the start of `RepeatStep`.

=== TinkerPop 3.0.0.M7 (Release Date: January 19, 2015)

* Added `SideEffectRegistrar` interface and `SideEffectRegistrationStrategy` for allowing steps to register sideEffects at strategy application time.
* Renamed `Traverser.Admin.setFuture()` and `Traverser.Admin.getFuture()` to `setStepId()` and `getStepId()`, respectively.
* Added `TraversalMatrix` for random access to steps in a traversal by their step id. Used by `TraversalVertexProgram`.
* Added unique identifies to `Step` that are not the user provided labels. `Step.getLabel()` now returns an `Optional<String>`.
* Removed `UnionLinearStrategy`, `ChooseLinearStrategy`, and `RepeatLinearStrategy` as nested traversals are now natively supported in OLAP.
* Fixed `Neo4jGraph` around manual transaction behavior on `commit` and `rollback` such that they would throw exceptions if a transaction was not open.
* Redesigned the hidden step labeling mechanism so its consistent across a cluster, easier for rewrite strategies, and will enable nested OLAP traversals.
* `Traverser.incrLoops()` now takes a string step label to enable nested looping constructs (i.e. loop stacks).
* Added `Traversal.tryNext()` which returns an `Optional`, where the provided default method should be sufficient for all vendors.
* Removed `PathConsumer` in favor of `TraverserRequirement.PATH`-model via `Step.getRequirements()`.
* `Step.getRequirements()` returns a `Set<TraverserRequirement>` which is what is required of the `Traverser` by the `Step`.
* `Traverser` now extends `Cloneable` and `Traverser.clone()` is used to good effect in `Traverser.split()`.
* Added `AbstractTraverser` for which all traversers extend.
* Moved `Traversal.SideEffects` to `TraversalSideEffects` as sideEffects are not necessarily tied to the traversal.
* Removed `Graph.of()` for generating anonymous graph traversals -- replaced by `__`-model.
* Removed `Graph` being stored in `Traversal.SideEffects`. Too dangerous when moving between OLTP and OLAP and its limited uses were worked around easily.
* No need for `DefaultXXXGraphTraversal` unless the vendor is extending with new methods (e.g. `DefaultNeo4jGraphTraversal`).
* Reworked `TraversalStrategies` such that the are "emanating object class"-dependant, not `Traversal` dependent.
* Moved `Traverser.sideEffects()` to `Traverser.asAdmin().getSideEffects()`. Users should use `Traverser.sideEffects(key)` and `Traverser.sideEffects(key,value)`.
* Added `SerializationTest` to the `StructureStandardSuite` in `gremlin-test` which validates serialization at a lower level than `IoTest`.
* Removed `IntervalStep` and renamed `interval()` to `between()` which is simply an alias to a `has().has()` chain.
* Added `__` static interface which allows for `__.out().out()`-style construction of anonymous traversals (instead of `g.of()`).
* The only `GraphTraversal` steps that operate on `Traverser` are the base lambdas and `repeat()` (i.e. `emit()` and `until()`).
* Removed dependency on the `reflections` library in `gremlin-test` which removed the default implementation of `GraphProvider.getImplementations()` - vendors now need to implement this method themselves.
* Relaxed the `<S>` typing requirement for anonymous traversals when applied to `choose()`, `repeat()`, `union()`, etc.
* Removed `LoopStep` and `UntilStep` in favor of the new `RepeatStep` model of looping in Gremlin3.
* `BranchStep` is now exposed in `GraphTraversal` via `branch(function)`.
* `UnionStep` now implements `TraversalHolder`.
* Added `RepeatStep` as the new looping construct supporting do/while, while/do, and emit semantics.
* Moved `Traversal.sideEffects()` to `Traversal.Admin.getSideEffects()` as `cap()` should be used to access the sideEffect data of a traversal.
* Renamed vendor `XXXTraversal` to `XXXGraphTraversal` (interface) and `XXXGraphTraversal` to `DefaultXXXGraphTraversal` (implementation class).
* Modified packaging for console plugins to be more consistent by moving them to the `com.tinkerpop.gremlin.console.groovy.plugin` namespace.
* Removed all TinkerPop specific dependencies to Guava to avoid user version conflicts.
* Added support for `-e` (script file execution) and `-v` (version display) options on `gremlin.sh`.
* GraphSON supports the assignment of multiple custom serialization modules.
* `Traverser.get(stepLabel/sideEffectKey)` no longer exists. There now exists: `Traverser.path(stepLabel)` and `Traverser.sideEffects(sideEffectKey)`.
* `SimpleTraverser` now supports "path" but in a very loose, global cache way. Added `SparsePath` as a `Map`-backed `Path` implementation.
* Provided Neo4j multi-label support in Neo4j-Gremlin. Added three `Neo4jVertex`-specific methods: `addLabel()`, `removeLabel()`, `labels()`.
* Bumped to Groovy 2.3.9.
* Added `Graph.Io` interface which allows for simplified helper methods for end users and a way for vendors to override `GraphReader` and `GraphWriter` initial construction when custom serializers are needed.
* Removed methods from `GraphProvider` related to customizing serializers in `IoTest` from the test suite as the new `Graph.Io` interface now serves that purpose.
* Added `Neo4jGraph.checkElementsInTransaction(boolean)` which will (or not) verify whether elements retrieved via Neo4j global graph operations are transactionally consistent.
* Added `ScriptInputFormat` and `ScriptOutputFormat` to Hadoop-Gremlin for reading and writing a file according to an arbitrary parsing script.
* Added `TimeLimitStep.getTimedOut()` to determine if the step timed out or there were no more objects to process.
* `Graph.System` is now `Graph.Hidden` with "hidden" being the vendor namespace and the key prefix being `~`.
* Much better `toString()` handling in `Step` and `Traversal`.
* `ComparatorHolder<V>` interface returns a `List<Comparator<V>>` instead of a `Comparator<V>[]`.
* `T` now implements `Function<Element,Object>`.
* Added `ElementValueComparator` and `ElementFunctionComparator` in support of vendor introspection on `ComparatorHolder`-steps.
* Renamed `Comparing` marker interface to `ComparatorHolder`.
* `FunctionHolder` interface provides vendor introspection via `ElementValueFunction`.
* Removed `OrderByStep` as it is now just `order()` with a `by()`-based comparator.
* Added `SampleStep` (`sample()`) to allow for sampling the set of previous objects. Useful for doing random walks with `local()`.
* Renamed `random()` to `coin()` to better express that the filter is a random coin toss.
* Added `by()`-projection to modulate the meaning of post-processing steps like `aggregate()`, `groupCount()`, `path()`, `order()`, etc.
* Removed the `Strategy` interface and gave `StrategyGraph` direct access to the `GraphStrategy`.
* Added `Graph.strategy()` to help instantiate `StrategyGraph` instances.
* Modified the signature of all `GraphStrategy` methods to include an parameter that contains a reference to the "composing strategy".
* `PartitionStrategy` hides the specified partition key from view when iterating properties, keys, etc.
* Change construction of `GraphStrategy` implementations to be consistent with singleton instances and builder pattern.
* Added `Graph.Helper` annotation to "protected" certain default interface methods from implementation by vendors.
* Transaction retry functions now work with "manual" transactions.
* Improved error messaging when importing "legacy" GraphSON that was not generated with "extended" properties.
* Renamed "iterator" related methods in the `GraphStrategy` interface to be consistent with the method names they represent.
* `PropertyMapStep` (`valueMap()`) now takes a boolean to state if the tokens of the element are desired along with its properties.
* `HadoopGraph` now connected to the `StructureProcessSuite`.
* `HadoopGraph` no longer supports `Graph.Variables` as they were in-memory. A persistence mechanism can be introduced in the future.
* Hidden properties removed in favor of using `GraphStrategy` for such features.
* `Edge.iterators().vertexIterator(BOTH)` now guarantees `OUT` then `IN` vertex iterator order.
* `Graph.v(Object)` and `Graph.e(Object)` no longer exist. Instead, use `Graph.V(Object... ids)` and `Graph.E(Object... ids)`.
* Added `Graph.Iterators` to allow access to vertex and edge iterators based on element ids and bypassing `GraphTraversal`.
* Renamed `GraphStrategy` implementations to be less verbose - removed the word "Graph" from their names (e.g. `IdGraphStrategy` simply changed to `IdStrategy`).
* Removed `Step.NO_OBJECT` as the problem is solves can be solved with proper use of `flatMap` and `EmptyTraverser`.
* `Path` is now part of `GraphSerializer` and thus, not specific to a particular implementation of `Path`.
* Added messaging to show files being downloaded when using the Gremlin Server "install" command.
* Added test name and class arguments to the `GraphProvider.loadGraphWith` method.
* Merged `ReferencedXXX` and `DetachedXXX` so that all migration of graph element data is via `DetachedXXX`.
* Added `StaticVertexProgram` and `StaticMapReduce` which simply return `this` on `clone()`.
* `VertexProgram` and `MapReduce` now implement `Cloneable` and is used for fast copying across workers within the same machine.
* Added `TraversalHolder` interface which extends `PathConsumer` to determine recursively if nested traversals require path calculations turned on.
* Reworked how a `TraverserGenerator` is retrieved and utilized.
* Added `Traversal.toBulkSet()` to make getting resultant data more efficiently for traversals with repeated data.
* Provided a helper `LocalStep.isLocalStarGraph()` so `GraphComputer` implementers know the requisite data boundaries.
* Created `Traversal.Admin` to hide administrative methods. Added `Traversal.asAdmin()` to get at `Traversal.Admin`.
* Fixed up all `Step` cloning operations realizing that Java8 lambdas are always bound to the calling class (no delegates).
* Usage of `:remote close` without configured remotes shows a reasonable message rather than a stack trace.
* Provided `LocalStep` to signify that the internal traversal is locally bound to the incoming object.
* Failed script evaluation in Gremlin Server now triggers the cancel of the process attempting to timeout the script if it were to run too long.
* Greatly increased the speed of `ScriptEngineLambda` by making use of a static `ScriptEngine` cache.
* Fixed a general bug in all sideEffect using steps where the sideEffect should be accessed via the `Traverser` not `Traversal`.
* `GremlinPlugin` interface no longer has the `additionalDependencies` method - those dependencies are now defined by an entry in the manifest file for the jar called `Gremlin-Plugin-Dependencies`.
* Added `TinkerWorkerPool` which is used for resource efficient threading in `TinkerGraphComputer`.
* `MapReduce.createMapReduce(Configuration)` now exists and serves the same purpose as `VertexProgram.createVertexProgram(Configuration)`.
* Enabled SessionOps to be extended. Added eval handler hook.
* Setting a property with an unsupported data type throw `IllegalArgumentException` instead of `UnsupportedOperationException` as the operation is supported, but the argument is not.

=== TinkerPop 3.0.0.M6 (Release Date: December 2, 2014)

* `javatuples.Pair` avoided on `MapReduce` API in favor of a new `KeyValue` class.
* Renamed `Gremlin-Plugin` manifest entry for plugins to `Gremlin-Plugin-Paths`.
* Added `Gremlin-Plugin-Dependencies` manifest entry to list other dependencies that should be retrieved with a plugin jar.
* `Memory.Admin.asImmutable()` yields an immutable representation of the GraphComputer `Memory`.
* Fixed host selection in `gremlin-driver` by properly accounting for all hosts being marked unavailable at the instantiation of a `Client`.
* Removed Giraph-Gremlin in favor of new Hadoop-Gremlin with `GiraphGraphComputer` support. Future support for `MapReduceGraphComputer`.
* Greatly simplified the `InputFormat` and `OutputFormat` model for working with Giraph (and Hadoop).
* Added a serializer for `Property` for GraphSON correcting format of serialization of a single `Property` on an `Edge`.
* Fixed bug in Gremlin Console that prevented assignments to empty `List` objects.
* Added `VertexProgram.getMessageScopes()` to allow vendors to know which `MessageScopes` at a particular `Memory` state.
* Reduced the number of methods in `MessageScope.Local` as its up to vendors to inspect provided incident `Traversal` accordingly.
* Renamed `MessagesType` to `MessageScope` to make it less ambiguous regarding the class of the messages being sent.
* Changed the message type of `TraversalVertexProgram` to `TraverserSet` to support message combining.
* Added `VertexProgram.getMessageCombiner()` to support the combining of messages in route to a vertex.
* Reduced object creation in `TraversalVertexProgram` around vertex-local traversal sideEffects.
* Renamed `Traverser.Admin.makeChild()` and `Traverser.Admin.makeSibling()` to `Traverser.Admin.split()` to correspond with `merge()`.
* Added `Traverser.Admin.merge(Traverser)` method so that the merging algorithm is with the `Traverser`.
* Added `Operator` enum that contains sack-helpful `BinaryOperators`: sum, minus, mult, div, max, min, etc.
* Added `GraphTraversal.withSack()` and renamed `trackPaths()` and `with()` to `withPath()` and `withSideEffect()`, respectively.
* Added the "Gremlin Sacks" feature to allow a `Traverser` to carry local information along its walk.
* GraphSON format no longer makes use of `hiddens` JSON key. Its all just `properties`.
* Added `DoubleIterator` to make vendor implementations of `Edge.iterators().vertexIterator()` efficient.
* `PropertiesStep` is smart about hiddens vs. properties.
* `Element.iterators().hiddenProperties()` no longer exists. For vendors, simply provide an iterator of properties.
* `GIRAPH_GREMLIN_LIBS` supports colon separated directories for loading jars from multiple paths.
* Introduced method to control the location of dependencies dynamically loaded to the Gremlin Console as part of the `:install` command.
* Fixed problem with the Neo4j Gremlin Plugin not loading properly after Gremlin Console restart.
* Removed the "use" configuration from Gremlin Server.
* Moved `SugarGremlinPlugin` from `gremlin-console` to `gremlin-groovy` so that it could be shared with Gremlin Server.
* Fixed bug in serialization of `null` results returned to the Gremlin Console when serializing to strings.
* Moved the `GremlinPlugin` for `TinkerGraph` to `tinkergraph-gremlin` module (it is no longer in `gremlin-console`).
* Added a `plugin-info.txt` file to Gremlin Console `/ext/{module}` subdirectories to identify the module that was originally requested.
* Gremlin Server now allows for the explicit configuration of plugin activation.
* Refactored `GremlinPlugin` and `AbstractGremlinPlugin` to better account for plugins that run on the server and those that run in the console.
* Added a `plugins` configuration to Gremlin Server to control the plugins that are enabled on initialization.
* Added a builder option to `GremlinExecutor` to control the plugins that are enabled on initialization.
* Added `RemoteException` for usage with `RemoteAcceptor` implementations for the Gremlin Console so as to better standardize their development.
* Standardized all text being written to the Gremlin Console using starting upper case letter.
* Prevented error in the Console when `:submit` is called but no remotes were configured.
* Provided a way to clean the `grapes` directory as part of a standard build with `mvn clean install`.

=== TinkerPop 3.0.0.M5 (Release Date: November 7, 2014)

* Removed `PropertyFilterIterator` as using Java8 streams was just as efficient for the use case.
* Renamed `KryoWritable` to `GremlinWritable` as it is not necessarily Kryo that is the serialization mechanism.
* Fixed an input split bug in Giraph that was making it so that splits were not always at vertex boundaries.
* Fixed a combiner bug in `GirapGraphComputer`. Combiners were always calling `MapReduce.reduce()`, not `MapReduce.combine()`.
* Greatly simplified `SubgraphStrategy` by removing requirements for `Traversal` introspection.
* `StrategyWrappedGraph` mimics vendor use of `GraphStep` and `GraphTraversal` and no longer requires dynamic strategy application.
* `TraversalStrategies` make use of a dependency tree sorting algorithm to ensure proper sorts prior to application.
* `TraversalStrategies` are now immutable and are bound to the `Traversal` class.
* Fixed bug in Gephi Plugin that prevented it from communicating with the Gephi Streaming Server.
* Renamed `MessageType.XXX.to()` to `MessageType.XXX.of()` so it makes sense in both the sending and receiving context.
* Improved messaging with respect to tests that are ignored due to features to make it clear that those tests are not in error.
* Relaxed exception consistency checks in the test suite to only check that a thrown exception from an implementation extends the expected exception class (but no longer validates that it is the exact class or that the message text).
* `VertexProgram` now has `workerIterationStart()` and `workerIterationEnd()` to allow developers to control vertex split static data structures.
* `TraversalVertexProgram` startup time greatly reduced due to being smart about `loadState()` behavior.
* Gremlin Server sessions now allow serialization of results that were part of an open transaction.
* Refactor `OpProcessors` implementations in Gremlin Server for better reusability.
* `Vertex.iterators()` no longer have a `branchFactor`. This is now at the query language level with `localLimit()`.
* Added `limit(long)` and `localLimit(int,int)` which simply call the range equivalents with 0 as the low.
* Added `LocalRangeStep` which supports ranging the edges and properties of an element -- `localRange(int,int)`.
* `GraphTraversal.value(String)` no longer exists. Instead, use `GraphTraversal.values(String)`.
* `HiddenXXXStep` and `ValueXXXStep` no longer exist. `PropertyXXXStep` takes a `PropertyType` to denote value and hidden access.
* Added `PropertyType` to the structure-package which provide markers for denoting property types (vs. property classes).
* Renamed `setWorkingDirectory` to `workingDirectory` in the `KryoReader` builder.
* `Path.get(String)` returns the object if only one object is referenced by label, else it returns a `List` of referenced objects.
* Added overload to `GremlinKryo` to allow a serializer to be configured as a `Function<Kryo,Serializer>` to allow better flexibility in serializer creation.
* Added method to `GraphProvider` to allow implementers to provide a mechanism to convert GraphSON serialized identifiers back to custom identifiers as needed.
* Added methods to `GraphProvider` so that implementers could specify a custom built `GremlinKryo` class and/or `SimpleModule` class in case their implementation had custom classes to be serialized.
* Added `Traversal.forEachRemaining(class,consumer)` for those traversals whose end type is different from declared due to strategy rewriting.
* Removed `Traversal.forEach()` as traversal implements `Iterator` and users should use `forEachRemaining()`.
* `RangeStep` now has an inclusive low and an exclusive high -- a change from Gremlin2.
* `DriverGremlinPlugin` returns raw results with driver results available via the `result` variable.
* Removed test enforcement of `private` constructor for a `Graph` instance.
* `RemoteAcceptor` now supports `@` prefixed lines that will grab the script string from the Gremlin Console shell.
* Modified the signature of `Property.element()` to simply return `Element`
* Added `Reducing` marker and `ReducingStrategy` which supports reduction-functions as a final step in Gremlin OLAP (e.g. `fold()`).
* Once strategies are `complete()`, no more steps can be added to a `Traversal`.
* Renamed `Traversal.strategies()` to `Traversal.getStrategies()` as it is not a "query language"-method.
* Added test to enforce that a `label` on a `VertexProperty` is always set to the key of the owning property.
* Fixed bug with multi-property removal in `Neo4jGraph`.
* Bumped to Neo4j 2.1.5.
* Used standard `UUIDSerializer` from the `kryo-serializers` library for serialization of `UUID` objects.
* Changed GraphSON serialization to only use `iterators()` - there were still remnants of `Traversal` usage from previous refactoring.
* Added overload for `detach` method to allow for the `Element` to be detached as a "reference" only (i.e. without properties).
* Renamed `Item` in `gremlin-driver` to `Result`.
* Renamed `strategy` to `getStrategy` in `StrategyWrappedGraph`.
* Renamed `baseGraph` to `getBaseGraph` in `Neo4jGraph`.
* `Neo4jGraph` now returns an empty property `Vertex.property(k)` when the key is non-existent (a problem only visible when meta/multi property configuration was turned off).
* `Traversal.Strategies.apply()` now takes a `TraversalEngine`. Greatly simplifies strategy application for `STANDARD` or `COMPUTER`.
* Renamed `IdentityReductionStrategy` to `IdentityRemovalStrategy` for reasons of clarity.
* Added `ComparingRemovalStrategy` that removes `Comparing`-marked steps unless they are the end step of the traversal.
* `OrderStep` now works in OLAP, but only makes sense as a traversal end step.
* `MapReduce` API extended to include `getMapKeySort()` and `getReduceKeySort()` to sort outputs accordingly.
* Renamed `TraversalResultMapReduce` to `TraverserMapReduce`. Shorter and makes more sense.
* Improved build automation to package javadocs and asciidoc documentation in the distribution files.
* Improved build automation with a script to automatically bump release versions in the various files that needed it such as the `pom.xml` files.
* The identifier on `VertexProperty` is now read properly to those graphs that can support identifier assignment.
* `GraphSONReader.readGraph()` now properly reads vertex properties.
* Removed `Neo4jGraph.getCypher()` as users should use `Neo4jGraph.cypher()` and get back TinkerPop3 graph objects.
* `GiraphGraph.variables().getConfiguration()` is now replaced by `GiraphGraph.configuration()`.
* Added `Graph.configuration()` which returns the `Configuration` object of `Graph.open()`.
* Removed `TraverserTracker` as now there is only a `TraverserSet` for all halted traversers. A nice simplification of `TraversalVertexProgram`.
* Renamed `Traverser.isDone()` to `Traverser.isHalted()` and `DONE` to `HALT`. Consistent with automata terminology.
* Removed `PathTraverserExecutor` and `SimpleTraverserExecutor` as a single `TraverserExecutor` correctly executes both types of traversers.
* `TraversalVertexProgram` does "reflexive message passing" to reduce the total number of iterations required to execute a traversal.
* `MapReduce` no-argument constructors are private and thus, only for reflection and `loadState()` usage.
* MapReducers for `TraversalVertexProgram` are now smart about `with()` declared data structures.
* Updated `Traversal.SideEffects` to use "registered suppliers" and it now works accordingly in both OLTP and OLAP environments.
* Increased the speed of `FlatMapStep` by approximately 1.5x.

=== TinkerPop 3.0.0.M4 (Release Date: October 21, 2014)

* Added features for `VertexProperty` user supplied ids and related data types.
* Removed `SideEffectCap` marker interface as there is only one `SideEffectCapStep` and thus, `instanceof` is sufficient.
* `Path.getObjects()`/`Path.getLabels()` renamed to `Path.objects()`/`Path.labels()` to be in line with "query language" naming convention.
* Greatly simplified `GiraphInternalVertex` due to `Element.graph()` -- 1/2 the memory footprint and reduced construction time.
* Renamed `Property.getElement()` to `Property.element()` given the "query language" naming convention.
* `Element.graph()` added which returns the `Graph` that the element is contained within.
* Added tests for greater consistency around iterating hidden properties.
* Simplified `TraversalVertexProgram` where only a single `TraverserTracker` exists for both path- and simple-traversers.
* Fixed a major bug where `Arrays.binarySearch` was being used on an unsorted array in TinkerGraph and Neo4jGraph.
* Changed `ComputerResult.getXXX()` to `graph()` and `memory()` to be consistent with "query language" naming convention.
* `Traverser.getXXX()` changed to `loops()`, `bulk()`, `path()`, `sideEffects()` to be consistent with "query language" naming convention.
* Optimization to reduce the number of empty lists created due to no step class existing for respective `TraversalStrategy.apply()`.
* Added `CapTraversal` as a marker interface for the `cap()` method.
* Added `union()` with GraphComputer `UnionLinearStrategy`.
* `TimeLimitStep` was moved to `filter/` package. It was a mistake that it was in `sideEffect/`.
* Provided the configuration for generating both a "full" and "core" set of javadocs, where "full" represents all classes in all projects and "core" is the "user" subset.
* Validated bindings passed to Gremlin Server to ensure that they do not match the most common statically imported values.
* If no script engine name is provided to a `LambdaHolder` it is assumed to be Gremlin-Groovy.
* `MapEmitter` and `ReduceEmitter` have an `emit(value)` default method where the key is the `MapReduce.NullObject` singleton.
* `Traverser.Admin` now implements `Attachable` as the `Traversal.SideEffects` can be generated from the `Vertex`.
* Made a solid effort to ensure that all TinkerPop keys are `Graph.System` to leave `Graph.Key` for users.
* The `Graph.System` prefix is now `^` instead of `%&%`. Simpler and easier on the `toString()`-eyes.
* Added `Traversal.SideEffects.ifPresent(Consumer)` as a default helper method.
* Added `profile()`-step which provides detailed information about the performance of each step in a traversal.
* No more `CountCapStep` and `CountStep`, there is only `CountStep` and it is elegant.
* Created a `AbstractTraversalStrategy` with good `toString()`, `hasCode()`, and `equals()` implementations.
* Added `CountTraversal` as a marker-interface stating that the `Traversal` has a `count() -> Long` method.
* `Traversal` no longer has any step methods as its not required for DSL implementers to have "core steps."
* Added "linearization" strategy for `ChooseStep` so it is executed correctly on GraphComputer.
* Added ``GraphTraversalStrategyRegistry` which has respective global strategies to make turning on/off strategies easier.
* Added a generic `BranchStep` to be used for re-writing "meta-steps" for execution on GraphComputer.
* Moved `JumpStep`, `UntilStep`, and `ChooseStep` to a new `branch/` package.
* Added test cases to the Structure Suite to enforce consistent operations of reading properties after removal of their owning `Element`.
* GraphSON format change for full `Graph` serialization - Graph variables are now serialized with the key "variables" as opposed to "properties".
* Relaxed `Graph.toString()` test requirements for implementers.
* Made the `toString` operations in `GraphStrategy` consistent.
* Added `VertexFeatures.supportsRemoveProperty`.
* Added `VertexPropertyFeatures.supportsRemoveProperty`.
* Added `EdgeFeatures.supportsRemoveProperty`.
* Added `VertexFeatures.supportsRemoveVertices`.
* Added `EdgeFeatures.supportsRemoveEdges`.
* Vendors should now get a clear error when mis-spelling something in an `@OptOut` (or more likely if a test name changes) and it now works all the test suites.
* All plugins now have a default prefix of "tinkerpop." as a namespace.
* `GraphComputer` now executes a `Set<MapReduce>` and `hashCode()`/`equals()` were implemented for existing `MapReduce` implementations.
* Changed `Contains.in/notin` to `Contains.within/without` as `in` is a reserved term in most languages (including Java and Groovy).
* Added helper methods for loading data into collections in `TraversalHelper`.
* Core `Traversal` methods are smart about bulking -- e.g. `iterate()`, `fill()`, `remove()`, etc.
* `GroupByStep` and `GroupByMapReduce` leverage `BulkSet` as the default group data structure.
* `Element.Iterator` has renamed methods so implementers can do `MyElement implements Element, Element.Iterators`.
* Renamed `MessageType.Global` and `MessageType.Local` creators from `of()` to `to()` as it makes more sense to send messages `to()`.
* With `Traverser.get/setBulk()` there is no need for a `TraverserMessage`. The `Traverser` is now the message in `TraversalVertexProgram`.
* Provided static `make()` methods for constructing `Path` implementations.
* Provided a more space/time efficient algorithm for `Path.isSimple()`.
* The `JumpStep` GraphComputer algorithm `Queue` is now a `TraverserSet`.
* `AggregateStep` and `StoreStep` now use `BulkSet` as their default backing `Collection` (much more space/time efficient).
* Added `BulkSet` which is like `TraverserSet` but for arbitrary objects (i.e. a weighted set).
* `UnrollJumpStrategy` is no longer a default strategy as it is less efficient with the inclusion of `TraverserSet`.
* Introduced `TraverserSet` with bulk updating capabilities. Like OLAP, OLTP looping is now linear space/time complexity.
* TinkerGraph's MapReduce framework is now thread safe with a parallel execution implementation.
* Added a default `Traverser.asAdmin()` method as a typecast convenience to `Traverser.Admin`.
* Renamed `Traverser.System` to `Traverser.Admin` as to not cause `java.lang.System` reference issues.
* Renamed `Memory.Administrative` to `Memory.Admin` to make it shorter and consistent with `Traverser.Admin`.
* Fixed a TinkerGraph bug around user supplied vertex property ids.
* Most `Step` classes are now defined as `public final class` to prevent inheritance.
* `ShuffleStep` now extends `BarrierStep` which enables semantically correct step-sideEffects.
* Leveraged `Traverser.getBulk()` consistently throughout all steps.

=== TinkerPop 3.0.0.M3 (Release Date: October 6, 2014)

* All `Step` fields are now `private`/`protected` with respective getters as currently needed and will be added to as needed.
* Gremlin Server no longer has the `traverse` operation as lambdas aren't really serialized.
* `Path` is now an interface with `ImmutablePath` and `MutablePath` as implementations (2x speedup on path calculations).
* `Traverser` now implements `Comparable`. If the underlying object doesn't implement `Comparable`, then a runtime exception.
* Added abstract `BarrierStep` which greatly simplifies implementing barriers like `AggregateStep`, `OrderStep`, etc.
* `SelectStep` is now intelligent about when to trigger path computations based on label selectors and barriers.
* `T` no longer has `eq`, `neq`, `lt`, `in`, etc. Renamed all respective enums and with `static import`, good in console (e.g. `Compare.eq`).
* Added `Order` enum which provides `Order.decr` and `Order.incr`.
* `Traverser.loops` and `Jump.loops` are now shorts (`32767` max-loops is probably sufficient for 99.9999% of use cases).
* `Traverser.bulk` exists which is how many instances does the traverser represent. For use in grouping with bulk computations.
* Greatly simplified sideEffect steps where there is no distinction between OLAP vs. OLTP (from the `Step` perspective).
* Removed the need for `Bulkable` and `VertexCentric` marker interfaces in process API.
* Renamed configuration parameters in Giraph-Gremlin to be consistent with a `giraph.gremlin`-prefix.
* Made it possible to pass a `ScriptEngine` name and string script in `TraversalVertexProgram` and `LambdaVertexProgram`.
* Made `TinkerGraph` a plugin for the Console as it is no longer a direct dependency in `gremlin-groovy`.
* Added features for supporting the addition of properties via `Element.property(String,Object)`.
* `GiraphGraph` OLTP tested against Gremlin-Java8 and Gremlin-Groovy -- OLAP tested against Gremlin-Groovy.
* `Neo4jGraph` is now tested against both Gremlin-Java8 and Gremlin-Groovy.
* Renamed the test cases in `ProcessTestSuite` to be consistent with other Gremlin language variants.
* Added a `gremlin-groovy-test` suite that can be used to validate implementations against the Groovy variant of Gremlin.
* `TinkerGraph` is no longer serializable, use a `GraphReader`/`GraphWriter` to serialize the graph data.
* Removed `implements Serializable` on numerous classes to ensure safety and proper usage of utilities for cloning.
* `Traversal` now implements `Cloneable` as this is the means that inter-JVM threads are able to get sibling `Traversals`.
* Created "integration" test for `Neo4jGraph` that runs the test suite with multi/meta property features turned off.
* Added `GraphStrategy` methods for `VertexProperty`.
* Converted the `id` data type from string to integer in the Grateful Dead sample data.
* Removed all notions of serializable lambdas as this is a misconception and should not be part of TinkerPop.
* Greatly simplified `TraversalVertexProgram` with three arguments: a `Traversal<Supplier>`, `Class<Traversal<Supplier>>`, or a script string with `ScriptEngine` name.
* Added `TraversalScript` interface with `GroovyTraversalScript` as an instance. To be used by OLAP engines and any language variant (e.g. gremlin-scala, gremlin-js, etc.).
* `UntilStep` now leverages `UnrollJumpStrategy` accordingly.
* Fixed a bug where the `toString()` of `Traversal` was being hijacked by `SugarGremlinPlugin`.
* Fixed compilation bug in `UntilStep` that is realized when used in multi-machine OLAP.
* Simplified `Enumerator` and implementations for `MatchStep`.

=== TinkerPop 3.0.0.M2 (Release Date: September 23, 2014)

* Added an exhaust `InnerJoinEnumerator` fix in `MatchStep` to get all solutions correctly.
* `Neo4jGraph` can be configured to allow or disallow meta- and multi-properties.
* Added `until()`-step as a simpler way to express while-do looping which compiles down to a `jump()`-step equivalent.
* Added "The Crew" (`CREW`) toy graph which contains multi-properties, meta-properties, graph variables, hiddens, etc.
* If the Giraph job fails, then the subsequent `MapReduce` jobs will not execute.
* Added `Graph.System` class which generates keys prefixed with `%&%` which is considered the vendor namespace and not allowed by users.
* Added `ReferencedVertex` (etc. for all graph object types) for lightweight message passing of graph object ids.
* `T.*` now has `label`, `id`, `key`, `value` and no longer are these `String` representations reserved in TinkerPop.
* `Traverser` now has a transient reference to `Traversal.SideEffects`.
* "Detached" classes are now tested by the standard test suite.
* Compartmentalized `Traverser` interface so there is now a `Traverser.System` sub-interface with methods that users shouldn't call.
* Added `OrderByStep` which orders `Elements` according to the value of a provided key.
* 2x speed increase on steps that rely heavily on `ExpandableStepIterator` with massive memory footprint reduction as well.
* Added `VertexProperty<V>` as the property type for vertices -- provides multi-properties and properties on properties for vertices.
* Changed `VertexProgram` such that `getElementComputeKeys()` is simply a `Set<String>`.
* Significant changes to the format of the `ResponseMessage` for Gremlin Server - these changes break existing clients.
* Close any open transactions on any configured `Graph` when a session in Gremlin Server is killed.
* Grateful Dead Graph now uses vertex labels instead of "type" properties.
* There is now a `GraphComputerStrategy` and `EngineDependent` marker interface to allow steps to decide their algorithm depending if they are OLAP or OLTP.
* A labeled step now stores its current traverser value in `Traversal.SideEffects` (no longer can sideEffectKeys and step labels be the same).
* `GraphFactory` support for opening a `Graph` with multiple `GraphStrategy` instances - if there are multiple strategies they are wrapped in order via `SequenceGraphStrategy`.
* The result type for result termination messages returned from Gremlin Server is now set to "no content".
* The `maxContentLength` setting for Gremlin Driver now blocks incoming frames that are too large.
* After initialization scripts are executed in Gremlin Server, the `Graph` instances are re-bound back to their global references, thus allowing `GraphStrategy` initialization or even dynamic `Graph` creation through scripts.
* Added "Modern" graph back which is basically the "Classic" graph with double values for the "weight" property on edges and non-default vertex labels.
* `Traversal.addStep()` is now hard typed so type casting isn't required and traversal APIs look clean.
* Changed the hidden key prefix from `%$%` to `~` in `Graph.Key.hide()`.
* Added `has(label,key,predicate,value)` to allow for `has('person','name','marko')`. Various overloaded methods provided.
* Update to traversal API where if a `SFunction<S,?>` was required, but can process a `Traverser<S>`, then the function is `SFunction<Traverser<S>,?>`.
* Added `WhereStep` as a way to further constrain `select()` and `match()`.
* Extensive work on `GiraphMemory` and its interaction with Giraph aggregators.
* If the input path of a `GiraphGraphComputer` does not exist, failure happens prior to job submission.
* `SugarPlugin` now has all inefficient methods and Gremlin-Groovy proper is only efficient Groovy techniques.
* Prevented concurrency problems by only modifying bindings within the same thread of execution in the `GremlinExecutor`.
* Calls to `use` on the `DependencyManager` now return the list of `GremlinPlugin` instances to initialize instead of just initializing them automatically because it causes problems with `ScriptEngine` setup if a plugin requires a script to be evaluated and a required dependency is not yet loaded.
* `Traversal.SideEffects` has `getGraph()`, `setGraph()`, and `removeGraph()` default helpers.
* `Traversal.Memory` -> `Traversal.SideEffects` and `GraphComputer.SideEffects` -> `GraphComputer.Memory`.
* `StrategyWrappedVertex` and `StrategyWrappedEdge` properly wrap `Element` objects returned from non-traversal based methods.
* Gremlin-Server now sends a single write with status 200 for Object and empty response messages.
* `GremlinGroovyScriptEngine` allows imports to re-import dependencies added via "use".
* Changed order in which the `GremlinExecutor` is initialized such that dependency loading via "use" are handled first which fixes problems with starting Gremlin Server with `gremlin-server-neo4j.yaml`.
* Corrected issues with the "branch factor" related traversals under `SubgraphStrategy`.  This change also altered the semantics of the `SubgraphStrategy` a bit as it became more restrictive around `Edge` inclusion (requires both vertices to be in the subgraph).
* The Gephi Plugin now visualizes traversals and has numerous configuration options.
* Added more specific features around the types of "identifiers" a graph can support.
* Added a new test graph called `MODERN` that is copy of the `CLASSIC` graph, but represents floats as doubles.  This graph will be the default graph for testing going forward.
* Fix bug in `Neo4jGraph` that was not processing multiple vertex labels properly when doing a `has()` step with `IN`.
* Changed semantics of `@LoadGraphWith` in gremlin-test to only refer to the ability of a test implementation to process the data types of the test graph (not to actually load it).
* `StartStep` is a `SideEffect` as it is a process to get data into the stream (like a keyboard) and more efficient as such.
* Greatly simplified the implementations of `Map`, `FlatMap`, `Filter`, and `SideEffect`.
* `Path` data structure changed to an ordered list of objects with each associated to a `Set<String>` of as-labels.
* All sideEffect-based steps no longer extend `FilterStep` with predicate equal true, but a more efficient `SideEffectStep`.
* `TreeStep` now has `TreeMapReduce` for executing on `GraphComputer`.
* `Neo4jTraversal.cypher()` is fluent throughout.
* Reverted back to TP2 model of `as()` referring to step names, not variable names of sideEffects.
* Updated `AddEdge`-step to support property key/value pairs for appending to newly created edges.
* Renamed `Graph.getFeatures()` to `Graph.features()` to be consistent with other API methods.
* `Vertex` and `Edge` now implement all `GraphTraversal` methods to ensure consistency throughout stack.
* `Neo4jTraversal` is auto-generated from `Neo4jTraversalStub` with technique generalizable to other vendors.
* Added test suite to ensure that all traversals are of the same type: `g.V`, `g.E`, `g.of()`, `v.identity()`, `e.identity()`, v-, e-methods.
* Giraph HDFS helpers now support `hdfs.mkdir(string)` and `local.mkdir(string)`
* Added `@OptIn` and `@OptOut` for implementers to specify on their `Graph` implementations for test compliance information.
* `GraphComputer` `Memory` now immutable after computation is complete.
* Dependency grabbing for plugins filter out slf4j logging dependencies so as to avoid multiple bindings with the standard TinkerPop distributions.
* Fixed `GiraphMemory` to be fully consistent with GraphComputer specification.
* Removed fatJar assembly from Giraph-Graph as it is no longed needed with distributed cache model.
* Reworked `GiraphRemoteAcceptor` to provide a `result` variable back to the console with `ComputerResult`.
* `VertexProgram` is no longer `Serializable` (use `loadState` and `storeState` for wire-propagation).
* Moved `GiraphGraph.getOutputGraph()` to `GiraphHelper`.
* Changed `GIRAPH_GREMLIN_HOME` to `GIRAPH_GREMLIN_LIB` to reference directory where jars are to be loaded.
* Updated README with release instructions.

TinkerPop 3.0.0.M1 (Release Date: August 12, 2014)
~~~~~~~~~~~~~~~~~~~~~~~~~~~~~~~~~~~~~~~~~~~~~~~~~

* First official release of TinkerPop3 and thus, no changes.<|MERGE_RESOLUTION|>--- conflicted
+++ resolved
@@ -30,11 +30,8 @@
 * `hadoop-gremlin` no longer generates a test artifact.
 * Fixed a bug in `ReducingBarrierStep`, that returned the provided seed value despite no elements being available.
 * Changed the order of `select()` scopes. The order is now: maps, side-effects, paths.
-<<<<<<< HEAD
 * Moved `TraversalEngine` to `gremlin-test` as it has long been only used in testing infrastructure.
-=======
 * Removed previously deprecated `rebindings` options from the Java driver API.
->>>>>>> 301e3a0b
 * Removed support for Giraph.
 
 == TinkerPop 3.3.0 (Gremlin Symphony #40 in G Minor)
