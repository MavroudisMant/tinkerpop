--- conflicted
+++ resolved
@@ -6,13 +6,8 @@
 
   <ItemGroup>
     <PackageReference Include="Microsoft.NET.Test.Sdk" Version="17.9.0" />
-<<<<<<< HEAD
     <PackageReference Include="xunit" Version="2.7.0" />
-    <PackageReference Include="xunit.runner.visualstudio" Version="2.5.6" />
-=======
-    <PackageReference Include="xunit" Version="2.6.6" />
     <PackageReference Include="xunit.runner.visualstudio" Version="2.5.7" />
->>>>>>> bf63fcb1
   </ItemGroup>
 
   <ItemGroup>
