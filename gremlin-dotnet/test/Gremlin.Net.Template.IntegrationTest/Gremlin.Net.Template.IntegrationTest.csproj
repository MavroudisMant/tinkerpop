<Project Sdk="Microsoft.NET.Sdk">

  <PropertyGroup>
    <TargetFramework>netcoreapp3.1</TargetFramework>
  </PropertyGroup>

  <ItemGroup>
    <PackageReference Include="Microsoft.NET.Test.Sdk" Version="16.10.0" />
    <PackageReference Include="xunit" Version="2.3.1" />
<<<<<<< HEAD
    <PackageReference Include="xunit.runner.visualstudio" Version="2.4.3" />
    <DotNetCliToolReference Include="dotnet-xunit" Version="2.3.1" />
=======
    <PackageReference Include="xunit.runner.visualstudio" Version="2.3.1" />
>>>>>>> 4c7b2dc8
  </ItemGroup>

  <ItemGroup>
    <ProjectReference Include="..\..\src\Gremlin.Net.Template\Gremlin.Net.Template.csproj" />
  </ItemGroup>

</Project><|MERGE_RESOLUTION|>--- conflicted
+++ resolved
@@ -7,12 +7,7 @@
   <ItemGroup>
     <PackageReference Include="Microsoft.NET.Test.Sdk" Version="16.10.0" />
     <PackageReference Include="xunit" Version="2.3.1" />
-<<<<<<< HEAD
     <PackageReference Include="xunit.runner.visualstudio" Version="2.4.3" />
-    <DotNetCliToolReference Include="dotnet-xunit" Version="2.3.1" />
-=======
-    <PackageReference Include="xunit.runner.visualstudio" Version="2.3.1" />
->>>>>>> 4c7b2dc8
   </ItemGroup>
 
   <ItemGroup>
