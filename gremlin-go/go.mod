--- conflicted
+++ resolved
@@ -25,12 +25,8 @@
 	github.com/gorilla/websocket v1.5.0
 	github.com/nicksnyder/go-i18n/v2 v2.2.1
 	github.com/stretchr/testify v1.8.3
-<<<<<<< HEAD
-	golang.org/x/text v0.9.0
+	golang.org/x/text v0.10.0
 	gopkg.in/yaml.v3 v3.0.1
-=======
-	golang.org/x/text v0.10.0
->>>>>>> 9e564ddd
 )
 
 require (
