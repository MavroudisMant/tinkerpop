--- conflicted
+++ resolved
@@ -224,32 +224,15 @@
                 final Object data = response.getResult().getData();
                 final Map<String,Object> meta = response.getResult().getMeta();
 
-<<<<<<< HEAD
-=======
-                if (!meta.containsKey(Tokens.ARGS_SIDE_EFFECT_KEY)) {
->>>>>>> 262b14de
-                    // this is a "result" from the server which is either the result of a script or a
-                    // serialized traversal
-                    if (data instanceof List) {
-                        // unrolls the collection into individual results to be handled by the queue.
-                        final List<Object> listToUnroll = (List<Object>) data;
-                        listToUnroll.forEach(item -> queue.add(new Result(item)));
-                    } else {
-                        // since this is not a list it can just be added to the queue
-                        queue.add(new Result(response.getResult().getData()));
-                    }
+                // this is a "result" from the server which is either the result of a script or a
+                // serialized traversal
+                if (data instanceof List) {
+                    // unrolls the collection into individual results to be handled by the queue.
+                    final List<Object> listToUnroll = (List<Object>) data;
+                    listToUnroll.forEach(item -> queue.add(new Result(item)));
                 } else {
-                    // this is the side-effect from the server which is generated from a serialized traversal
-                    final String aggregateTo = meta.getOrDefault(Tokens.ARGS_AGGREGATE_TO, Tokens.VAL_AGGREGATE_TO_NONE).toString();
-                    if (data instanceof List) {
-                        // unrolls the collection into individual results to be handled by the queue.
-                        final List<Object> listOfSideEffects = (List<Object>) data;
-                        listOfSideEffects.forEach(sideEffect -> queue.addSideEffect(aggregateTo, sideEffect));
-                    } else {
-                        // since this is not a list it can just be added to the queue. this likely shouldn't occur
-                        // however as the protocol will typically push everything to list first.
-                        queue.addSideEffect(aggregateTo, data);
-                    }
+                    // since this is not a list it can just be added to the queue
+                    queue.add(new Result(response.getResult().getData()));
                 }
             } else {
                 // this is a "success" but represents no results otherwise it is an error
