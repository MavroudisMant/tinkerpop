--- conflicted
+++ resolved
@@ -27,20 +27,12 @@
 import io.netty.handler.codec.http.HttpHeaderNames;
 import io.netty.handler.codec.http.HttpMethod;
 import io.netty.handler.codec.http.HttpVersion;
-<<<<<<< HEAD
+import org.apache.tinkerpop.gremlin.driver.exception.ResponseException;
+import org.apache.tinkerpop.gremlin.process.traversal.Bytecode;
 import org.apache.tinkerpop.gremlin.util.MessageSerializer;
-import org.apache.tinkerpop.gremlin.util.Tokens;
-import org.apache.tinkerpop.gremlin.driver.exception.ResponseException;
 import org.apache.tinkerpop.gremlin.util.message.RequestMessage;
 import org.apache.tinkerpop.gremlin.util.message.ResponseStatusCode;
-=======
-import org.apache.tinkerpop.gremlin.driver.MessageSerializer;
-import org.apache.tinkerpop.gremlin.driver.exception.ResponseException;
-import org.apache.tinkerpop.gremlin.driver.message.RequestMessage;
-import org.apache.tinkerpop.gremlin.driver.message.ResponseStatusCode;
-import org.apache.tinkerpop.gremlin.driver.ser.SerTokens;
->>>>>>> 8365421f
-import org.apache.tinkerpop.gremlin.process.traversal.Bytecode;
+import org.apache.tinkerpop.gremlin.util.ser.SerTokens;
 
 import java.util.List;
 import java.util.function.UnaryOperator;
@@ -64,8 +56,8 @@
         final String mimeType = serializer.mimeTypesSupported()[0];
         // only GraphSON3 and GraphBinary recommended for serialization of Bytecode requests
         if (requestMessage.getArg("gremlin") instanceof Bytecode &&
-                !mimeType.equals(SerTokens.MIME_GRAPHSON_V3D0) &&
-                !mimeType.equals(SerTokens.MIME_GRAPHBINARY_V1D0)) {
+                !mimeType.equals(SerTokens.MIME_GRAPHSON_V3) &&
+                !mimeType.equals(SerTokens.MIME_GRAPHBINARY_V1)) {
             throw new ResponseException(ResponseStatusCode.REQUEST_ERROR_SERIALIZATION, String.format(
                     "An error occurred during serialization of this request [%s] - it could not be sent to the server - Reason: only GraphSON3 and GraphBinary recommended for serialization of Bytecode requests, but used %s",
                     requestMessage, serializer.getClass().getName()));
