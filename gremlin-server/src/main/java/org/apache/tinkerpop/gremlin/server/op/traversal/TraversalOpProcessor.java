--- conflicted
+++ resolved
@@ -320,17 +320,6 @@
                         }
 
                         handleIterator(context, new SideEffectIterator(sideEffects.get(sideEffectKey.get()), sideEffectKey.get()));
-<<<<<<< HEAD
-=======
-                    } catch (TimeoutException ex) {
-                        final String errorMessage = String.format("Response iteration exceeded the configured threshold for request [%s] - %s", msg.getRequestId(), ex.getMessage());
-                        logger.warn(errorMessage);
-                        context.writeAndFlush(ResponseMessage.build(msg).code(ResponseStatusCode.SERVER_ERROR_TIMEOUT)
-                                                             .statusMessage(errorMessage)
-                                                             .statusAttributeException(ex).create());
-                        onError(graph, context);
-                        return;
->>>>>>> af87c3d6
                     } catch (Exception ex) {
                         logger.warn(String.format("Exception processing a side-effect on iteration for request [%s].", msg.getRequestId()), ex);
                         context.writeAndFlush(ResponseMessage.build(msg).code(ResponseStatusCode.SERVER_ERROR)
@@ -511,25 +500,19 @@
 
         // we have an empty iterator - happens on stuff like: g.V().iterate()
         if (!itty.hasNext()) {
-            final Map<String, Object> attributes = generateStatusAttributes(ctx, msg, ResponseStatusCode.NO_CONTENT, itty, settings);
+            final Map<String, Object> attributes = generateStatusAttributes(nettyContext, msg, ResponseStatusCode.NO_CONTENT, itty, settings);
             // if it was a g.V().iterate(), then be sure to add the side-effects to the cache
             if (itty instanceof TraverserIterator &&
                     !((TraverserIterator)itty).getTraversal().getSideEffects().isEmpty()) {
                 cache.put(msg.getRequestId(), ((TraverserIterator)itty).getTraversal().getSideEffects());
             }
-<<<<<<< HEAD
             // as there is nothing left to iterate if we are transaction managed then we should execute a
             // commit here before we send back a NO_CONTENT which implies success
             onTraversalSuccess(graph, context);
-            ctx.writeAndFlush(ResponseMessage.build(msg)
+            context.writeAndFlush(ResponseMessage.build(msg)
                     .code(ResponseStatusCode.NO_CONTENT)
                     .statusAttributes(attributes)
                     .create());
-=======
-            context.writeAndFlush(ResponseMessage.build(msg)
-                                                 .code(ResponseStatusCode.NO_CONTENT)
-                                                 .create());
->>>>>>> af87c3d6
             return;
         }
 
@@ -574,19 +557,12 @@
                     // serialize here because in sessionless requests the serialization must occur in the same
                     // thread as the eval.  as eval occurs in the GremlinExecutor there's no way to get back to the
                     // thread that processed the eval of the script so, we have to push serialization down into that
-<<<<<<< HEAD
-                    final Map<String, Object> metadata = generateResultMetaData(ctx, msg, code, itty, settings);
-                    final Map<String, Object> statusAttrb = generateStatusAttributes(ctx, msg, code, itty, settings);
+                    final Map<String, Object> metadata = generateResultMetaData(nettyContext, msg, code, itty, settings);
+                    final Map<String, Object> statusAttrb = generateStatusAttributes(nettyContext, msg, code, itty, settings);
                     Frame frame = null;
                     try {
-                        frame = makeFrame(ctx, msg, serializer, useBinary, aggregate, code,
+                        frame = makeFrame(context, msg, serializer, useBinary, aggregate, code,
                                           metadata, statusAttrb);
-=======
-                    final Map<String, Object> metadata = generateMetaData(nettyContext, msg, code, itty);
-                    Frame frame = null;
-                    try {
-                        frame = makeFrame(context, msg, serializer, useBinary, aggregate, code, metadata);
->>>>>>> af87c3d6
                     } catch (Exception ex) {
                         // a frame may use a Bytebuf which is a countable release - if it does not get written
                         // downstream it needs to be released here
