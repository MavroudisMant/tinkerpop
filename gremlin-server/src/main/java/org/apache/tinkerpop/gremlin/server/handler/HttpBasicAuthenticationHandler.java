--- conflicted
+++ resolved
@@ -46,27 +46,17 @@
  *
  * @author Stephen Mallette (http://stephen.genoprime.com)
  */
-<<<<<<< HEAD
-public class HttpBasicAuthenticationHandler extends ChannelInboundHandlerAdapter {
+public class HttpBasicAuthenticationHandler extends AbstractAuthenticationHandler {
     private static final Logger logger = LoggerFactory.getLogger(HttpBasicAuthenticationHandler.class);
     private static final Logger auditLogger = LoggerFactory.getLogger(GremlinServer.AUDIT_LOGGER_NAME);
-    private final Authenticator authenticator;
     private final Settings.AuthenticationSettings authenticationSettings;
 
     private final Base64.Decoder decoder = Base64.getUrlDecoder();
 
     public HttpBasicAuthenticationHandler(final Authenticator authenticator,
                                           final Settings.AuthenticationSettings authenticationSettings) {
-        this.authenticator = authenticator;
+        super(authenticator);
         this.authenticationSettings = authenticationSettings;
-=======
-public class HttpBasicAuthenticationHandler extends AbstractAuthenticationHandler {
-
-    private final Base64.Decoder decoder = Base64.getUrlDecoder();
-
-    public HttpBasicAuthenticationHandler(final Authenticator authenticator) {
-        super(authenticator);
->>>>>>> 021831ed
     }
 
     @Override
