--- conflicted
+++ resolved
@@ -62,13 +62,9 @@
 
 import static org.hamcrest.CoreMatchers.containsString;
 import static org.hamcrest.CoreMatchers.is;
-<<<<<<< HEAD
-import static org.hamcrest.CoreMatchers.startsWith;
 import static org.hamcrest.core.IsNot.not;
 import static org.hamcrest.core.StringEndsWith.endsWith;
-=======
 import static org.hamcrest.core.StringStartsWith.startsWith;
->>>>>>> 330c521d
 import static org.junit.Assert.*;
 import static org.junit.Assume.assumeThat;
 
@@ -425,40 +421,22 @@
     @Test
     @SuppressWarnings("unchecked")
     public void shouldReceiveFailureTimeOutOnScriptEval() throws Exception {
-<<<<<<< HEAD
         try (SimpleClient client = new WebSocketClient()){
             final List<ResponseMessage> responses = client.submit("Thread.sleep(3000);'some-stuff-that-should not return'");
-            assertThat(responses.get(0).getStatus().getMessage(), startsWith("Script evaluation exceeded the configured threshold of 200 ms for request"));
-=======
-        final Cluster cluster = Cluster.open();
-        final Client client = cluster.connect();
-
-        try {
-            client.submit("Thread.sleep(3000);'some-stuff-that-should not return'").all().join();
-            fail("Should throw an exception.");
-        } catch (RuntimeException re) {
-            assertThat(ExceptionUtils.getRootCause(re).getMessage(), startsWith("Script evaluation exceeded the configured 'scriptEvaluationTimeout' threshold of 200 ms for request"));
+            assertThat(responses.get(0).getStatus().getMessage(), startsWith("Script evaluation exceeded the configured 'scriptEvaluationTimeout' threshold of 200 ms for request"));
 
             // validate that we can still send messages to the server
-            assertEquals(2, client.submit("1+1").all().join().get(0).getInt());
-        } finally {
-            cluster.close();
+            assertEquals(2, ((List<Integer>) client.submit("1+1").get(0).getResult().getData()).get(0).intValue());
         }
     }
 
     @Test
     public void shouldReceiveFailureTimeOutOnScriptEvalOfOutOfControlLoop() throws Exception {
-        final Cluster cluster = Cluster.open();
-        final Client client = cluster.connect();
-
-        try {
+        try (SimpleClient client = new WebSocketClient()){
             // timeout configured for 1 second so the timed interrupt should trigger prior to the
             // scriptEvaluationTimeout which is at 30 seconds by default
-            client.submit("while(true){}").all().join();
-            fail("Should throw an exception.");
-        } catch (RuntimeException re) {
-            assertEquals("Timeout during script evaluation triggered by TimedInterruptCustomizerProvider", ExceptionUtils.getRootCause(re).getMessage());
->>>>>>> 330c521d
+            final List<ResponseMessage> responses = client.submit("while(true){}");
+            assertThat(responses.get(0).getStatus().getMessage(), startsWith("Timeout during script evaluation triggered by TimedInterruptCustomizerProvider"));
 
             // validate that we can still send messages to the server
             assertEquals(2, ((List<Integer>) client.submit("1+1").get(0).getResult().getData()).get(0).intValue());
@@ -471,16 +449,8 @@
         try (SimpleClient client = new WebSocketClient()){
             final List<ResponseMessage> responses = client.submit("(0..<100000)");
 
-<<<<<<< HEAD
             // the last message should contain the error
-            assertThat(responses.get(responses.size() - 1).getStatus().getMessage(), endsWith("Serialization of the entire response exceeded the serializeResponseTimeout setting"));
-=======
-        try {
-            client.submit("(0..<100000)").all().join();
-            fail("Should throw an exception.");
-        } catch (RuntimeException re) {
-            assertTrue(re.getCause().getMessage().endsWith("Serialization of the entire response exceeded the 'serializeResponseTimeout' setting"));
->>>>>>> 330c521d
+            assertThat(responses.get(responses.size() - 1).getStatus().getMessage(), endsWith("Serialization of the entire response exceeded the 'serializeResponseTimeout' setting"));
 
             // validate that we can still send messages to the server
             assertEquals(2, ((List<Integer>) client.submit("1+1").get(0).getResult().getData()).get(0).intValue());
