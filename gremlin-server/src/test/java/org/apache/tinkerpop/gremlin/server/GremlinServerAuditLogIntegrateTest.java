/*
 * Licensed to the Apache Software Foundation (ASF) under one
 * or more contributor license agreements.  See the NOTICE file
 * distributed with this work for additional information
 * regarding copyright ownership.  The ASF licenses this file
 * to you under the Apache License, Version 2.0 (the
 * "License"); you may not use this file except in compliance
 * with the License.  You may obtain a copy of the License at
 *
 * http://www.apache.org/licenses/LICENSE-2.0
 *
 * Unless required by applicable law or agreed to in writing,
 * software distributed under the License is distributed on an
 * "AS IS" BASIS, WITHOUT WARRANTIES OR CONDITIONS OF ANY
 * KIND, either express or implied.  See the License for the
 * specific language governing permissions and limitations
 * under the License.
 */
package org.apache.tinkerpop.gremlin.server;

import org.apache.http.client.methods.CloseableHttpResponse;
import org.apache.http.client.methods.HttpGet;
import org.apache.http.impl.client.CloseableHttpClient;
import org.apache.http.impl.client.HttpClients;
import org.apache.http.util.EntityUtils;
import org.apache.log4j.Logger;
import org.apache.log4j.spi.LoggingEvent;
import org.apache.tinkerpop.gremlin.driver.Client;
import org.apache.tinkerpop.gremlin.driver.Cluster;
import org.apache.tinkerpop.gremlin.driver.remote.DriverRemoteConnection;
import org.apache.tinkerpop.gremlin.process.traversal.AnonymousTraversalSource;
import org.apache.tinkerpop.gremlin.process.traversal.dsl.graph.GraphTraversalSource;
import org.apache.tinkerpop.gremlin.server.auth.AllowAllAuthenticator;
import org.apache.tinkerpop.gremlin.server.auth.AuthenticatedUser;
import org.apache.tinkerpop.gremlin.server.auth.Krb5Authenticator;
import org.apache.tinkerpop.gremlin.server.auth.SimpleAuthenticator;
import org.apache.tinkerpop.gremlin.server.channel.HttpChannelizer;
import org.apache.tinkerpop.gremlin.server.handler.SaslAndHttpBasicAuthenticationHandler;
import org.apache.tinkerpop.gremlin.structure.io.graphson.GraphSONTokens;
import org.apache.tinkerpop.gremlin.util.Log4jRecordingAppender;
import org.apache.tinkerpop.shaded.jackson.databind.JsonNode;
import org.apache.tinkerpop.shaded.jackson.databind.ObjectMapper;
import org.junit.Test;
import org.slf4j.LoggerFactory;

import java.util.Base64;
import java.util.HashMap;
import java.util.List;
import java.util.Map;
import java.util.stream.Stream;

import static org.apache.log4j.Level.INFO;
import static org.apache.tinkerpop.gremlin.server.GremlinServer.AUDIT_LOGGER_NAME;
import static org.apache.tinkerpop.gremlin.server.GremlinServerAuthKrb5IntegrateTest.TESTCONSOLE;
import static org.junit.Assert.assertEquals;
import static org.junit.Assert.assertFalse;
import static org.junit.Assert.assertTrue;

/**
 * Test audit logs. Like other descendants of AbstractGremlinServerIntegrationTest this test suite assumes that
 * tests are run sequentially and thus the server and kdcServer variables can be reused.
 *
 * @author Marc de Lignie
 */
public class GremlinServerAuditLogIntegrateTest extends AbstractGremlinServerIntegrationTest {
    private static final org.slf4j.Logger logger = LoggerFactory.getLogger(GremlinServerAuditLogIntegrateTest.class);
    private Log4jRecordingAppender recordingAppender = null;

    private final ObjectMapper mapper = new ObjectMapper();
    private final Base64.Encoder encoder = Base64.getUrlEncoder();

    private static final boolean AUDIT_LOG_ENABLED = true;
    private static final boolean AUDIT_LOG_DISABLED = false;
    private static final String TESTCONSOLE2 = "GremlinConsole2";

    private KdcFixture kdcServer;

    @Override
    public void setUp() throws Exception {
        recordingAppender = new Log4jRecordingAppender();
        final Logger rootLogger = Logger.getRootLogger();
        rootLogger.addAppender(recordingAppender);

        try {
            final String moduleBaseDir = System.getProperty("basedir", ".");
            final String authConfigName = moduleBaseDir + "/src/test/resources/org/apache/tinkerpop/gremlin/server/gremlin-console-jaas.conf";
            System.setProperty("java.security.auth.login.config", authConfigName);
            kdcServer = new KdcFixture(moduleBaseDir);
            kdcServer.setUp();
        } catch(Exception e)  {
            logger.warn(e.getMessage());
        }
        super.setUp();
    }

    @Override
    public void tearDown() throws Exception {
        final Logger rootLogger = Logger.getRootLogger();
        rootLogger.removeAppender(recordingAppender);
        kdcServer.close();
<<<<<<< HEAD
        System.clearProperty("java.security.auth.login.config");
=======
>>>>>>> 247d097d
        super.tearDown();
    }

    /**
     * Configure specific Gremlin Server settings for specific tests.
     */
    @Override
    public Settings overrideSettings(final Settings settings) {
        settings.host = kdcServer.gremlinHostname;
        final Settings.SslSettings sslConfig = new Settings.SslSettings();
        sslConfig.enabled = false;
        settings.ssl = sslConfig;
        final Settings.AuthenticationSettings authSettings = new Settings.AuthenticationSettings();
        settings.authentication = authSettings;
        settings.enableAuditLog = AUDIT_LOG_ENABLED;
        authSettings.authenticator = Krb5Authenticator.class.getName();
        final Map<String,Object> authConfig = new HashMap<>();
        authSettings.config = authConfig;

        final String nameOfTest = name.getMethodName();
        switch (nameOfTest) {
            case "shouldAuditLogWithAllowAllAuthenticator":
                authSettings.authenticator = AllowAllAuthenticator.class.getName();
                break;
            case "shouldAuditLogWithTraversalOp":
            case "shouldAuditLogWithSimpleAuthenticator":
                authSettings.authenticator = SimpleAuthenticator.class.getName();
                authConfig.put(SimpleAuthenticator.CONFIG_CREDENTIALS_DB, "conf/tinkergraph-credentials.properties");
                break;
            case "shouldNotAuditLogWhenDisabled":
                settings.enableAuditLog = AUDIT_LOG_DISABLED;
            case "shouldAuditLogWithKrb5Authenticator":
            case "shouldAuditLogTwoClientsWithKrb5Authenticator":
                authConfig.put("keytab", kdcServer.serviceKeytabFile.getAbsolutePath());
                authConfig.put("principal", kdcServer.serverPrincipal);
                break;
            case "shouldAuditLogWithHttpTransport":
                settings.host = "localhost";
                settings.channelizer = HttpChannelizer.class.getName();
                authSettings.authenticator = SimpleAuthenticator.class.getName();
                authSettings.authenticationHandler = SaslAndHttpBasicAuthenticationHandler.class.getName();
                authConfig.put(SimpleAuthenticator.CONFIG_CREDENTIALS_DB, "conf/tinkergraph-credentials.properties");
                break;
        }
        return settings;
    }

    @Test
    public void shouldAuditLogWithAllowAllAuthenticator() throws Exception {

<<<<<<< HEAD
        final Cluster cluster = TestClientFactory.build().addContactPoint(kdcServer.gremlinHostname).create();
=======
        final Cluster cluster = TestClientFactory.build(kdcServer.hostname).create();
>>>>>>> 247d097d
        final Client client = cluster.connect();

        try {
            assertEquals(2, client.submit("1+1").all().get().get(0).getInt());
            assertEquals(3, client.submit("1+2").all().get().get(0).getInt());
            assertEquals(4, client.submit("1+3").all().get().get(0).getInt());
        } finally {
            cluster.close();
        }

        // wait for logger to flush - (don't think there is a way to detect this)
        stopServer();
        Thread.sleep(1000);

        // WebSocketChannelizer does not add SaslAuthenticationHandler for AllowAllAuthenticator,
        // so no authenticated user log line available
        assertTrue(recordingAppender.logMatchesAny(AUDIT_LOGGER_NAME, INFO, String.format(
                "User %s with address .+? requested: 1\\+1", AuthenticatedUser.ANONYMOUS_USERNAME)));
        assertTrue(recordingAppender.logMatchesAny(AUDIT_LOGGER_NAME, INFO, String.format(
                "User %s with address .+? requested: 1\\+2", AuthenticatedUser.ANONYMOUS_USERNAME)));
        assertTrue(recordingAppender.logMatchesAny(AUDIT_LOGGER_NAME, INFO, String.format(
                "User %s with address .+? requested: 1\\+3", AuthenticatedUser.ANONYMOUS_USERNAME)));
    }

    @Test
    public void shouldAuditLogWithSimpleAuthenticator() throws Exception {
        final String username = "stephen";
        final String password = "password";

<<<<<<< HEAD
        final Cluster cluster = TestClientFactory.build().credentials(username, password)
                .addContactPoint(kdcServer.gremlinHostname).create();
=======
        final Cluster cluster = TestClientFactory.build(kdcServer.hostname).credentials(username, password).create();
>>>>>>> 247d097d
        final Client client = cluster.connect();

        try {
            assertEquals(2, client.submit("1+1").all().get().get(0).getInt());
            assertEquals(3, client.submit("1+2").all().get().get(0).getInt());
            assertEquals(4, client.submit("1+3").all().get().get(0).getInt());
            assertEquals(5, client.submit("1+4").all().get().get(0).getInt());
        } finally {
            cluster.close();
        }

        // wait for logger to flush - (don't think there is a way to detect this)
        stopServer();
        Thread.sleep(1000);

        final String simpleAuthenticatorName = SimpleAuthenticator.class.getSimpleName();

        final List<LoggingEvent> log = recordingAppender.getEvents();
        final Stream<LoggingEvent> auditEvents = log.stream().filter(event -> event.getLoggerName().equals(AUDIT_LOGGER_NAME));
        final LoggingEvent authEvent = auditEvents
                .filter(event -> event.getMessage().toString().contains(simpleAuthenticatorName)).iterator().next();
        final String authMsg = authEvent.getMessage().toString();
        assertTrue(authEvent.getLevel() == INFO &&
                authMsg.matches(String.format("User %s with address .+? authenticated by %s", username, simpleAuthenticatorName)));
        assertTrue(log.stream().anyMatch(item -> item.getLevel() == INFO &&
                item.getMessage().toString().matches("User stephen with address .+? requested: 1\\+1")));
        assertTrue(log.stream().anyMatch(item -> item.getLevel() == INFO &&
                item.getMessage().toString().matches("User stephen with address .+? requested: 1\\+2")));
        assertTrue(log.stream().anyMatch(item -> item.getLevel() == INFO &&
                item.getMessage().toString().matches("User stephen with address .+? requested: 1\\+3")));
    }

    @Test
    public void shouldAuditLogWithKrb5Authenticator() throws Exception {
<<<<<<< HEAD
        final Cluster cluster = retryClusterBuilder(TESTCONSOLE, 10);
=======
        final Cluster cluster = TestClientFactory.build(kdcServer.hostname).jaasEntry(TESTCONSOLE)
                .protocol(kdcServer.serverPrincipalName).create();
>>>>>>> 247d097d
        final Client client = cluster.connect();
        try {
            assertEquals(2, client.submit("1+1").all().get().get(0).getInt());
            assertEquals(3, client.submit("1+2").all().get().get(0).getInt());
            assertEquals(4, client.submit("1+3").all().get().get(0).getInt());
        } finally {
            cluster.close();
        }

        // wait for logger to flush - (don't think there is a way to detect this)
        stopServer();
        Thread.sleep(1000);

        final List<LoggingEvent> log = recordingAppender.getEvents();
        final Stream<LoggingEvent> auditEvents = log.stream().filter(event -> event.getLoggerName().equals(AUDIT_LOGGER_NAME));
        final LoggingEvent authEvent = auditEvents
                .filter(event -> event.getMessage().toString().contains("Krb5Authenticator")).iterator().next();
        final String authMsg = authEvent.getMessage().toString();
        assertTrue(authEvent.getLevel() == INFO &&
                authMsg.matches(String.format("User %s with address .+? authenticated by Krb5Authenticator", kdcServer.clientPrincipalName)));
        assertTrue(log.stream().anyMatch(item -> item.getLevel() == INFO &&
                item.getMessage().toString().matches("User drankye with address .+? requested: 1\\+1")));
        assertTrue(log.stream().anyMatch(item -> item.getLevel() == INFO &&
                item.getMessage().toString().matches("User drankye with address .+? requested: 1\\+2")));
        assertTrue(log.stream().anyMatch(item -> item.getLevel() == INFO &&
                item.getMessage().toString().matches("User drankye with address .+? requested: 1\\+3")));
    }

    @Test
    public void shouldNotAuditLogWhenDisabled() throws Exception {
<<<<<<< HEAD
        final Cluster cluster = retryClusterBuilder(TESTCONSOLE, 10);
=======
        final Cluster cluster = TestClientFactory.build(kdcServer.hostname).jaasEntry(TESTCONSOLE)
                .protocol(kdcServer.serverPrincipalName).create();
>>>>>>> 247d097d
        final Client client = cluster.connect();
        try {
            assertEquals(2, client.submit("1+1").all().get().get(0).getInt());
            assertEquals(3, client.submit("1+2").all().get().get(0).getInt());
            assertEquals(4, client.submit("1+3").all().get().get(0).getInt());
        } finally {
            cluster.close();
        }

        // wait for logger to flush - (don't think there is a way to detect this)
        stopServer();
        Thread.sleep(1000);

        final List<LoggingEvent> log = recordingAppender.getEvents();
        assertFalse(log.stream().anyMatch(item -> item.getLevel() == INFO &&
                item.getMessage().toString().matches("User drankye with address .+? authenticated by Krb5Authenticator")));
        assertFalse(log.stream().anyMatch(item -> item.getLevel() == INFO &&
                item.getMessage().toString().matches("User drankye with address .+? requested: 1\\+1")));
        assertFalse(log.stream().anyMatch(item -> item.getLevel() == INFO &&
                item.getMessage().toString().matches("User drankye with address .+? requested: 1\\+2")));
        assertFalse(log.stream().anyMatch(item -> item.getLevel() == INFO &&
            item.getMessage().toString().matches("User drankye with address .+? requested: 1\\+3")));
    }

    @Test
<<<<<<< HEAD
    public void shouldAuditLogWithHttpTransport() throws Exception {
        final CloseableHttpClient httpclient = HttpClients.createDefault();
        final HttpGet httpget = new HttpGet(TestClientFactory.createURLString("?gremlin=2-1"));
        httpget.addHeader("Authorization", "Basic " + encoder.encodeToString("stephen:password".getBytes()));

        try (final CloseableHttpResponse response = httpclient.execute(httpget)) {
            assertEquals(200, response.getStatusLine().getStatusCode());
            assertEquals("application/json", response.getEntity().getContentType().getValue());
            final String json = EntityUtils.toString(response.getEntity());
            final JsonNode node = mapper.readTree(json);
            assertEquals(1, node.get("result").get("data").get(GraphSONTokens.VALUEPROP).get(0).get(GraphSONTokens.VALUEPROP).intValue());
=======
    public void shouldAuditLogWithNioTransport() throws Exception {
        final Cluster cluster = TestClientFactory.build(kdcServer.hostname).
                channelizer(Channelizer.NioChannelizer.class.getName()).
                jaasEntry(TESTCONSOLE).protocol(kdcServer.serverPrincipalName).create();
        final Client client = cluster.connect();
        try {
            assertEquals(2, client.submit("1+1").all().get().get(0).getInt());
            assertEquals(3, client.submit("1+2").all().get().get(0).getInt());
            assertEquals(4, client.submit("1+3").all().get().get(0).getInt());
        } finally {
            cluster.close();
>>>>>>> 247d097d
        }

        // wait for logger to flush - (don't think there is a way to detect this)
        stopServer();
        Thread.sleep(1000);

        final String simpleAuthenticatorName = SimpleAuthenticator.class.getSimpleName();

        final List<LoggingEvent> log = recordingAppender.getEvents();
        final Stream<LoggingEvent> auditEvents = log.stream().filter(event -> event.getLoggerName().equals(AUDIT_LOGGER_NAME));
        final LoggingEvent authEvent = auditEvents
                .filter(event -> event.getMessage().toString().contains(simpleAuthenticatorName)).iterator().next();
        final String authMsg = authEvent.getMessage().toString();
        assertTrue(authEvent.getLevel() == INFO &&
                authMsg.matches(String.format("User stephen with address .+? authenticated by %s", simpleAuthenticatorName)));
        assertTrue(log.stream().anyMatch(item -> item.getLevel() == INFO &&
                item.getMessage().toString().matches("User stephen with address .+? requested: 2-1")));
    }

    @Test
    public void shouldAuditLogWithTraversalOp() throws Exception {
        final String username = "stephen";
        final String password = "password";

        final Cluster cluster = TestClientFactory.build().credentials(username, password)
                .addContactPoint(kdcServer.gremlinHostname).create();
        final GraphTraversalSource g = AnonymousTraversalSource.traversal().
                withRemote(DriverRemoteConnection.using(cluster, "gmodern"));

        try {
            assertEquals(6, g.V().count().next().intValue());
        } finally {
            cluster.close();
        }

        // wait for logger to flush - (don't think there is a way to detect this)
        stopServer();
        Thread.sleep(1000);

        final String simpleAuthenticatorName = SimpleAuthenticator.class.getSimpleName();

        final List<LoggingEvent> log = recordingAppender.getEvents();
        final Stream<LoggingEvent> auditEvents = log.stream().filter(event -> event.getLoggerName().equals(AUDIT_LOGGER_NAME));
        final LoggingEvent authEvent = auditEvents
                .filter(event -> event.getMessage().toString().contains(simpleAuthenticatorName)).iterator().next();
        final String authMsg = authEvent.getMessage().toString();
        assertTrue(authEvent.getLevel() == INFO &&
                authMsg.matches(String.format("User %s with address .+? authenticated by %s", username, simpleAuthenticatorName)));
        assertTrue(log.stream().anyMatch(item -> item.getLevel() == INFO &&
                item.getMessage().toString().matches("User .+? with address .+? requested: \\[\\[], \\[V\\(\\), count\\(\\)]]")));
    }

    @Test
    public void shouldAuditLogTwoClientsWithKrb5Authenticator() throws Exception {
<<<<<<< HEAD
        final Cluster cluster = retryClusterBuilder(TESTCONSOLE, 10);
        final Client client = cluster.connect();
        final Cluster cluster2 = retryClusterBuilder(TESTCONSOLE2, 10);
=======
        final Cluster cluster = TestClientFactory.build(kdcServer.hostname).jaasEntry(TESTCONSOLE)
                .protocol(kdcServer.serverPrincipalName).create();
        final Client client = cluster.connect();
        final Cluster cluster2 = TestClientFactory.build(kdcServer.hostname).jaasEntry(TESTCONSOLE2)
                .protocol(kdcServer.serverPrincipalName).create();
>>>>>>> 247d097d
        final Client client2 = cluster2.connect();
        try {
            assertEquals(2, client.submit("1+1").all().get().get(0).getInt());
            assertEquals(22, client2.submit("11+11").all().get().get(0).getInt());
            assertEquals(3, client.submit("1+2").all().get().get(0).getInt());
            assertEquals(23, client2.submit("11+12").all().get().get(0).getInt());
            assertEquals(24, client2.submit("11+13").all().get().get(0).getInt());
            assertEquals(4, client.submit("1+3").all().get().get(0).getInt());
        } finally {
            cluster.close();
            cluster2.close();
        }

        // wait for logger to flush - (don't think there is a way to detect this)
        stopServer();
        Thread.sleep(1000);

        final List<LoggingEvent> log = recordingAppender.getEvents();
        final Stream<LoggingEvent> auditEvents = log.stream().filter(event -> event.getLoggerName().equals(AUDIT_LOGGER_NAME));
        final LoggingEvent authEvent = auditEvents
                .filter(event -> event.getMessage().toString().contains("Krb5Authenticator")).iterator().next();
        final String authMsg = authEvent.getMessage().toString();
        assertTrue(authEvent.getLevel() == INFO &&
                authMsg.matches(String.format("User %s with address .+? authenticated by Krb5Authenticator", kdcServer.clientPrincipalName)));
        assertTrue(log.stream().anyMatch(item -> item.getLevel() == INFO &&
                item.getMessage().toString().matches("User drankye with address .+? requested: 1\\+1")));
        assertTrue(log.stream().anyMatch(item -> item.getLevel() == INFO &&
                item.getMessage().toString().matches("User drankye with address .+? requested: 1\\+2")));
        assertTrue(log.stream().anyMatch(item -> item.getLevel() == INFO &&
                item.getMessage().toString().matches("User drankye with address .+? requested: 1\\+3")));

        assertTrue(log.stream().anyMatch(item -> item.getLevel() == INFO &&
                item.getMessage().toString().matches(String.format("User %s with address .+? authenticated by Krb5Authenticator", kdcServer.clientPrincipalName2))));
        assertTrue(log.stream().anyMatch(item -> item.getLevel() == INFO &&
                item.getMessage().toString().matches("User drankye2 with address .+? requested: 11\\+11")));
        assertTrue(log.stream().anyMatch(item -> item.getLevel() == INFO &&
                item.getMessage().toString().matches("User drankye2 with address .+? requested: 11\\+12")));
        assertTrue(log.stream().anyMatch(item -> item.getLevel() == INFO &&
                item.getMessage().toString().matches("User drankye2 with address .+? requested: 11\\+13")));
    }

    private Cluster retryClusterBuilder(final String jaasEntry, final int retries) throws Exception {
        int tries = 0;
        while (tries < retries) {
            try {
                return TestClientFactory.build().jaasEntry(jaasEntry).
                        protocol(kdcServer.serverPrincipalName).addContactPoint(kdcServer.gremlinHostname).create();
            } catch (Exception ex) {
                if (!ex.getMessage().equals("Authenticator is not ready to handle requests")) {
                    // got an error that may not mean retry so throw
                    throw ex;
                }

                // make the test wait a bit for the server to get kerberos settled
                Thread.sleep(tries * 3000);

                tries++;
                logger.warn("Gremlin Server authenticator is not ready - retrying Cluster creation: {} of {} tries",
                        tries, retries);
            }
        }

        throw new IllegalStateException(String.format(
                "After %s retries the Gremlin Server authenticator never became ready", retries));
    }
}<|MERGE_RESOLUTION|>--- conflicted
+++ resolved
@@ -98,10 +98,7 @@
         final Logger rootLogger = Logger.getRootLogger();
         rootLogger.removeAppender(recordingAppender);
         kdcServer.close();
-<<<<<<< HEAD
         System.clearProperty("java.security.auth.login.config");
-=======
->>>>>>> 247d097d
         super.tearDown();
     }
 
@@ -152,11 +149,7 @@
     @Test
     public void shouldAuditLogWithAllowAllAuthenticator() throws Exception {
 
-<<<<<<< HEAD
-        final Cluster cluster = TestClientFactory.build().addContactPoint(kdcServer.gremlinHostname).create();
-=======
-        final Cluster cluster = TestClientFactory.build(kdcServer.hostname).create();
->>>>>>> 247d097d
+        final Cluster cluster = TestClientFactory.build(kdcServer.gremlinHostname).create();
         final Client client = cluster.connect();
 
         try {
@@ -186,12 +179,8 @@
         final String username = "stephen";
         final String password = "password";
 
-<<<<<<< HEAD
         final Cluster cluster = TestClientFactory.build().credentials(username, password)
                 .addContactPoint(kdcServer.gremlinHostname).create();
-=======
-        final Cluster cluster = TestClientFactory.build(kdcServer.hostname).credentials(username, password).create();
->>>>>>> 247d097d
         final Client client = cluster.connect();
 
         try {
@@ -226,12 +215,7 @@
 
     @Test
     public void shouldAuditLogWithKrb5Authenticator() throws Exception {
-<<<<<<< HEAD
         final Cluster cluster = retryClusterBuilder(TESTCONSOLE, 10);
-=======
-        final Cluster cluster = TestClientFactory.build(kdcServer.hostname).jaasEntry(TESTCONSOLE)
-                .protocol(kdcServer.serverPrincipalName).create();
->>>>>>> 247d097d
         final Client client = cluster.connect();
         try {
             assertEquals(2, client.submit("1+1").all().get().get(0).getInt());
@@ -262,12 +246,7 @@
 
     @Test
     public void shouldNotAuditLogWhenDisabled() throws Exception {
-<<<<<<< HEAD
         final Cluster cluster = retryClusterBuilder(TESTCONSOLE, 10);
-=======
-        final Cluster cluster = TestClientFactory.build(kdcServer.hostname).jaasEntry(TESTCONSOLE)
-                .protocol(kdcServer.serverPrincipalName).create();
->>>>>>> 247d097d
         final Client client = cluster.connect();
         try {
             assertEquals(2, client.submit("1+1").all().get().get(0).getInt());
@@ -293,7 +272,6 @@
     }
 
     @Test
-<<<<<<< HEAD
     public void shouldAuditLogWithHttpTransport() throws Exception {
         final CloseableHttpClient httpclient = HttpClients.createDefault();
         final HttpGet httpget = new HttpGet(TestClientFactory.createURLString("?gremlin=2-1"));
@@ -305,19 +283,6 @@
             final String json = EntityUtils.toString(response.getEntity());
             final JsonNode node = mapper.readTree(json);
             assertEquals(1, node.get("result").get("data").get(GraphSONTokens.VALUEPROP).get(0).get(GraphSONTokens.VALUEPROP).intValue());
-=======
-    public void shouldAuditLogWithNioTransport() throws Exception {
-        final Cluster cluster = TestClientFactory.build(kdcServer.hostname).
-                channelizer(Channelizer.NioChannelizer.class.getName()).
-                jaasEntry(TESTCONSOLE).protocol(kdcServer.serverPrincipalName).create();
-        final Client client = cluster.connect();
-        try {
-            assertEquals(2, client.submit("1+1").all().get().get(0).getInt());
-            assertEquals(3, client.submit("1+2").all().get().get(0).getInt());
-            assertEquals(4, client.submit("1+3").all().get().get(0).getInt());
-        } finally {
-            cluster.close();
->>>>>>> 247d097d
         }
 
         // wait for logger to flush - (don't think there is a way to detect this)
@@ -372,17 +337,9 @@
 
     @Test
     public void shouldAuditLogTwoClientsWithKrb5Authenticator() throws Exception {
-<<<<<<< HEAD
         final Cluster cluster = retryClusterBuilder(TESTCONSOLE, 10);
         final Client client = cluster.connect();
         final Cluster cluster2 = retryClusterBuilder(TESTCONSOLE2, 10);
-=======
-        final Cluster cluster = TestClientFactory.build(kdcServer.hostname).jaasEntry(TESTCONSOLE)
-                .protocol(kdcServer.serverPrincipalName).create();
-        final Client client = cluster.connect();
-        final Cluster cluster2 = TestClientFactory.build(kdcServer.hostname).jaasEntry(TESTCONSOLE2)
-                .protocol(kdcServer.serverPrincipalName).create();
->>>>>>> 247d097d
         final Client client2 = cluster2.connect();
         try {
             assertEquals(2, client.submit("1+1").all().get().get(0).getInt());
