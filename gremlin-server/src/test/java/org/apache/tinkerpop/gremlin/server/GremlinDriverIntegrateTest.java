/*
 * Licensed to the Apache Software Foundation (ASF) under one
 * or more contributor license agreements.  See the NOTICE file
 * distributed with this work for additional information
 * regarding copyright ownership.  The ASF licenses this file
 * to you under the Apache License, Version 2.0 (the
 * "License"); you may not use this file except in compliance
 * with the License.  You may obtain a copy of the License at
 *
 * http://www.apache.org/licenses/LICENSE-2.0
 *
 * Unless required by applicable law or agreed to in writing,
 * software distributed under the License is distributed on an
 * "AS IS" BASIS, WITHOUT WARRANTIES OR CONDITIONS OF ANY
 * KIND, either express or implied.  See the License for the
 * specific language governing permissions and limitations
 * under the License.
 */
package org.apache.tinkerpop.gremlin.server;

import org.apache.commons.lang3.exception.ExceptionUtils;
import org.apache.log4j.Level;
import org.apache.tinkerpop.gremlin.TestHelper;
import org.apache.tinkerpop.gremlin.driver.Client;
import org.apache.tinkerpop.gremlin.driver.Cluster;
import org.apache.tinkerpop.gremlin.driver.RequestOptions;
import org.apache.tinkerpop.gremlin.driver.Result;
import org.apache.tinkerpop.gremlin.driver.ResultSet;
import org.apache.tinkerpop.gremlin.driver.Tokens;
import org.apache.tinkerpop.gremlin.driver.exception.ResponseException;
import org.apache.tinkerpop.gremlin.driver.handler.WebSocketClientHandler;
import org.apache.tinkerpop.gremlin.driver.message.RequestMessage;
import org.apache.tinkerpop.gremlin.driver.message.ResponseStatusCode;
import org.apache.tinkerpop.gremlin.driver.remote.DriverRemoteConnection;
import org.apache.tinkerpop.gremlin.driver.ser.GraphBinaryMessageSerializerV1;
import org.apache.tinkerpop.gremlin.driver.ser.GryoMessageSerializerV3d0;
import org.apache.tinkerpop.gremlin.driver.ser.JsonBuilderGryoSerializer;
import org.apache.tinkerpop.gremlin.driver.ser.GryoMessageSerializerV1d0;
import org.apache.tinkerpop.gremlin.driver.ser.Serializers;
import org.apache.tinkerpop.gremlin.jsr223.ScriptFileGremlinPlugin;
import org.apache.tinkerpop.gremlin.process.traversal.AnonymousTraversalSource;
import org.apache.tinkerpop.gremlin.process.traversal.Bytecode;
import org.apache.tinkerpop.gremlin.process.traversal.dsl.graph.GraphTraversalSource;
import org.apache.tinkerpop.gremlin.structure.Vertex;
import org.apache.tinkerpop.gremlin.structure.io.Storage;
import org.apache.tinkerpop.gremlin.structure.util.detached.DetachedVertex;
import org.apache.tinkerpop.gremlin.structure.util.reference.ReferenceVertex;
import org.apache.tinkerpop.gremlin.tinkergraph.structure.TinkerFactory;
import org.apache.tinkerpop.gremlin.util.Log4jRecordingAppender;
import org.apache.tinkerpop.gremlin.util.TimeUtil;
import groovy.json.JsonBuilder;
import org.apache.tinkerpop.gremlin.util.function.FunctionUtils;
import org.apache.tinkerpop.gremlin.util.iterator.IteratorUtils;
import org.hamcrest.core.IsInstanceOf;
import org.junit.After;
import org.junit.Before;
import org.junit.Test;
import org.mockito.ArgumentCaptor;
import org.mockito.Mockito;
import org.slf4j.Logger;
import org.slf4j.LoggerFactory;

import java.awt.Color;
import java.io.File;
import java.time.Instant;
import java.util.ArrayList;
import java.util.Arrays;
import java.util.Collections;
import java.util.HashMap;
import java.util.Iterator;
import java.util.List;
import java.util.Map;
import java.util.UUID;
import java.util.concurrent.CompletableFuture;
import java.util.concurrent.ConcurrentHashMap;
import java.util.concurrent.CountDownLatch;
import java.util.concurrent.ExecutorService;
import java.util.concurrent.Executors;
import java.util.concurrent.TimeUnit;
import java.util.concurrent.TimeoutException;
import java.util.concurrent.atomic.AtomicInteger;
import java.util.concurrent.atomic.AtomicReference;
import java.util.stream.Collectors;
import java.util.stream.IntStream;

import static org.hamcrest.CoreMatchers.containsString;
import static org.hamcrest.CoreMatchers.endsWith;
import static org.hamcrest.CoreMatchers.instanceOf;
import static org.hamcrest.MatcherAssert.assertThat;
import static org.hamcrest.collection.IsIterableContainingInOrder.contains;
import static org.hamcrest.core.AllOf.allOf;
import static org.hamcrest.number.OrderingComparison.greaterThan;
import static org.hamcrest.number.OrderingComparison.lessThanOrEqualTo;
import static org.junit.Assert.assertEquals;
import static org.junit.Assert.assertFalse;
import static org.junit.Assert.assertNull;
import static org.junit.Assert.assertTrue;
import static org.junit.Assert.fail;
import static org.hamcrest.CoreMatchers.is;
import static org.hamcrest.core.StringStartsWith.startsWith;
import static org.mockito.Mockito.verify;

/**
 * Integration tests for gremlin-driver configurations and settings.
 *
 * @author Stephen Mallette (http://stephen.genoprime.com)
 */
public class GremlinDriverIntegrateTest extends AbstractGremlinServerIntegrationTest {
    private static final Logger logger = LoggerFactory.getLogger(GremlinDriverIntegrateTest.class);

    private Log4jRecordingAppender recordingAppender = null;
    private Level previousLogLevel;

    @Before
    public void setupForEachTest() {
        recordingAppender = new Log4jRecordingAppender();
        final org.apache.log4j.Logger rootLogger = org.apache.log4j.Logger.getRootLogger();

        if (name.getMethodName().equals("shouldKeepAliveForWebSockets")) {
            final org.apache.log4j.Logger webSocketClientHandlerLogger = org.apache.log4j.Logger.getLogger(WebSocketClientHandler.class);
            previousLogLevel = webSocketClientHandlerLogger.getLevel();
            webSocketClientHandlerLogger.setLevel(Level.DEBUG);
        }

        rootLogger.addAppender(recordingAppender);
    }

    @After
    public void teardownForEachTest() {
        final org.apache.log4j.Logger rootLogger = org.apache.log4j.Logger.getRootLogger();

        if (name.getMethodName().equals("shouldKeepAliveForWebSockets")) {
            final org.apache.log4j.Logger webSocketClientHandlerLogger = org.apache.log4j.Logger.getLogger(WebSocketClientHandler.class);
            webSocketClientHandlerLogger.setLevel(previousLogLevel);
        }

        rootLogger.removeAppender(recordingAppender);
    }

    /**
     * Configure specific Gremlin Server settings for specific tests.
     */
    @Override
    public Settings overrideSettings(final Settings settings) {
        final String nameOfTest = name.getMethodName();

        switch (nameOfTest) {
            case "shouldAliasTraversalSourceVariables":
            case "shouldAliasTraversalSourceVariablesInSession":
                try {
                    final String p = Storage.toPath(TestHelper.generateTempFileFromResource(
                                                      GremlinDriverIntegrateTest.class,
                                                      "generate-shouldRebindTraversalSourceVariables.groovy", ""));
                    final Map<String,Object> m = new HashMap<>();
                    m.put("files", Collections.singletonList(p));
                    settings.scriptEngines.get("gremlin-groovy").plugins.put(ScriptFileGremlinPlugin.class.getName(), m);
                } catch (Exception ex) {
                    throw new RuntimeException(ex);
                }
                break;
            case "shouldFailWithBadClientSideSerialization":
                final List<String> custom = Arrays.asList(
                        JsonBuilder.class.getName() + ";" + JsonBuilderGryoSerializer.class.getName(),
                        java.awt.Color.class.getName());
                settings.serializers.stream().filter(s -> s.config.containsKey("custom"))
                        .findFirst().get().config.put("custom", custom);
                break;
            case "shouldExecuteScriptInSessionOnTransactionalGraph":
            case "shouldExecuteSessionlessScriptOnTransactionalGraph":
            case "shouldExecuteScriptInSessionOnTransactionalWithManualTransactionsGraph":
            case "shouldExecuteInSessionAndSessionlessWithoutOpeningTransaction":
            case "shouldManageTransactionsInSession":
                deleteDirectory(new File("/tmp/neo4j"));
                settings.graphs.put("graph", "conf/neo4j-empty.properties");
                break;
            case "shouldRequireAliasedGraphVariablesInStrictTransactionMode":
                settings.strictTransactionManagement = true;
                break;
            case "shouldAliasGraphVariablesInStrictTransactionMode":
                settings.strictTransactionManagement = true;
                deleteDirectory(new File("/tmp/neo4j"));
                settings.graphs.put("graph", "conf/neo4j-empty.properties");
                break;
            case "shouldProcessSessionRequestsInOrderAfterTimeout":
                settings.evaluationTimeout = 250;
                settings.threadPoolWorker = 1;
                break;
            case "shouldProcessTraversalInterruption":
            case "shouldProcessEvalInterruption":
                settings.evaluationTimeout = 1500;
                break;
        }

        return settings;
    }

    @Test
    public void shouldReportErrorWhenRequestCantBeSerialized() throws Exception {
        final Cluster cluster = TestClientFactory.build().serializer(Serializers.GRAPHSON_V3D0).create();
        try {
            final Client client = cluster.connect().alias("g");

            try {
                final Map<String, Object> params = new HashMap<>();
                params.put("r", Color.RED);
                client.submit("r", params).all().get();
                fail("Should have thrown exception over bad serialization");
            } catch (Exception ex) {
                final Throwable inner = ExceptionUtils.getRootCause(ex);
                assertThat(inner, instanceOf(ResponseException.class));
                assertEquals(ResponseStatusCode.REQUEST_ERROR_SERIALIZATION, ((ResponseException) inner).getResponseStatusCode());
                assertTrue(ex.getMessage().contains("An error occurred during serialization of this request"));
            }

            // should not die completely just because we had a bad serialization error.  that kind of stuff happens
            // from time to time, especially in the console if you're just exploring.
            assertEquals(2, client.submit("1+1").all().get().get(0).getInt());
        } finally {
            cluster.close();
        }
    }

    @Test
<<<<<<< HEAD
=======
    public void shouldProcessEvalTimeoutOverride() throws Exception {
        final Cluster cluster = TestClientFactory.open();
        final Client client = cluster.connect();
        try {
            final RequestOptions options = RequestOptions.build().timeout(500).create();

            try {
                client.submit("Thread.sleep(5000);'done'", options).all().get();
                fail("Should have timed out");
            } catch (Exception ex) {
                final ResponseException re = (ResponseException) ex.getCause();
                assertEquals(ResponseStatusCode.SERVER_ERROR_TIMEOUT, re.getResponseStatusCode());
            }
        } finally {
            cluster.close();
        }
    }

    @Test
>>>>>>> d5d850c8
    public void shouldProcessTraversalInterruption() throws Exception {
        final Cluster cluster = TestClientFactory.open();
        final Client client = cluster.connect();

        try {
            client.submit("g.inject(1).sideEffect{Thread.sleep(5000)}").all().get();
            fail("Should have timed out");
        } catch (Exception ex) {
            final ResponseException re = (ResponseException) ex.getCause();
            assertEquals(ResponseStatusCode.SERVER_ERROR_TIMEOUT, re.getResponseStatusCode());
        } finally {
            cluster.close();
        }
    }

    @Test
    public void shouldProcessEvalInterruption() throws Exception {
        final Cluster cluster = TestClientFactory.open();
        final Client client = cluster.connect();

        try {
            client.submit("Thread.sleep(5000);'done'").all().get();
            fail("Should have timed out");
        } catch (Exception ex) {
            final ResponseException re = (ResponseException) ex.getCause();
            assertEquals(ResponseStatusCode.SERVER_ERROR_TIMEOUT, re.getResponseStatusCode());
        } finally {
            cluster.close();
        }
    }

    @Test
    public void shouldKeepAliveForWebSockets() throws Exception {
        // keep the connection pool size at 1 to remove the possibility of lots of connections trying to ping which will
        // complicate the assertion logic
        final Cluster cluster = TestClientFactory.build().
                minConnectionPoolSize(1).
                maxConnectionPoolSize(1).
                keepAliveInterval(1000).create();
        final Client client = cluster.connect();
        try {

            // fire up lots of requests so as to schedule/deschedule lots of ping jobs
            for (int ix = 0; ix < 500; ix++) {
                assertEquals(2, client.submit("1+1").all().get().get(0).getInt());
            }

            // don't send any messages for a bit so that the driver pings in the background
            Thread.sleep(3000);

            // make sure no bonus messages sorta fire off once we get back to sending requests
            for (int ix = 0; ix < 500; ix++) {
                assertEquals(2, client.submit("1+1").all().get().get(0).getInt());
            }

            // there really shouldn't be more than 3 of these sent. should definitely be at least one though
            final long messages = recordingAppender.getMessages().stream().filter(m -> m.contains("Received response from keep-alive request")).count();
            assertThat(messages, allOf(greaterThan(0L), lessThanOrEqualTo(3L)));
        } finally {
            cluster.close();
        }
    }

    @Test
    public void shouldEventuallySucceedAfterChannelLevelError() throws Exception {
        final Cluster cluster = TestClientFactory.build()
                .reconnectInterval(500)
                .maxContentLength(1024).create();
        final Client client = cluster.connect();

        try {
            try {
                client.submit("def x = '';(0..<1024).each{x = x + '$it'};x").all().get();
                fail("Request should have failed because it exceeded the max content length allowed");
            } catch (Exception ex) {
                final Throwable root = ExceptionUtils.getRootCause(ex);
                assertThat(root.getMessage(), containsString("Max frame length of 1024 has been exceeded."));
            }

            assertEquals(2, client.submit("1+1").all().join().get(0).getInt());

        } finally {
            cluster.close();
        }
    }

    @Test
    public void shouldEventuallySucceedAfterMuchFailure() throws Exception {
        final Cluster cluster = TestClientFactory.open();
        final Client client = cluster.connect();

        try {
            // tested independently to 10000 iterations but for speed, bumped back to 1000
            IntStream.range(0, 1000).forEach(i -> {
                try {
                    client.submit("1 + 9 9").all().join().get(0).getInt();
                    fail("Should not have gone through due to syntax error");
                } catch (Exception ex) {
                    final Throwable root = ExceptionUtils.getRootCause(ex);
                    assertThat(root, instanceOf(ResponseException.class));
                }
            });

            assertEquals(2, client.submit("1+1").all().join().get(0).getInt());

        } finally {
            cluster.close();
        }
    }

    @Test
    public void shouldEventuallySucceedOnSameServerWithDefault() throws Exception {
        stopServer();

        final Cluster cluster = TestClientFactory.open();
        final Client client = cluster.connect();

        try {
            try {
                client.submit("1+1").all().join().get(0).getInt();
                fail("Should not have gone through because the server is not running");
            } catch (Exception i) {
                final Throwable root = ExceptionUtils.getRootCause(i);
                assertThat(root, instanceOf(TimeoutException.class));
            }

            startServer();

            // default reconnect time is 1 second so wait some extra time to be sure it has time to try to bring it
            // back to life. usually this passes on the first attempt, but docker is sometimes slow and we get failures
            // waiting for Gremlin Server to pop back up
            for (int ix = 3; ix < 13; ix++) {
                TimeUnit.SECONDS.sleep(ix);
                try {
                    final int result = client.submit("1+1").all().join().get(0).getInt();
                    assertEquals(2, result);
                    break;
                } catch (Exception ignored) {
                    logger.warn("Attempt {} failed on shouldEventuallySucceedOnSameServerWithDefault", ix);
                }
            }

        } finally {
            cluster.close();
        }
    }

    @Test
    public void shouldEventuallySucceedOnSameServerWithScript() throws Exception {
        stopServer();

        final Cluster cluster = TestClientFactory.build().validationRequest("g.inject()").create();
        final Client client = cluster.connect();

        try {
            client.submit("1+1").all().join().get(0).getInt();
            fail("Should not have gone through because the server is not running");
        } catch (Exception i) {
            final Throwable root = ExceptionUtils.getRootCause(i);
            assertThat(root, instanceOf(TimeoutException.class));
        }

        startServer();

        // default reconnect time is 1 second so wait some extra time to be sure it has time to try to bring it
        // back to life. usually this passes on the first attempt, but docker is sometimes slow and we get failures
        // waiting for Gremlin Server to pop back up
        for (int ix = 3; ix < 13; ix++) {
            TimeUnit.SECONDS.sleep(ix);
            try {
                final int result = client.submit("1+1").all().join().get(0).getInt();
                assertEquals(2, result);
                break;
            } catch (Exception ignored) {
                logger.warn("Attempt {} failed on shouldEventuallySucceedOnSameServerWithScript", ix);
            }
        }

        cluster.close();
    }

    @Test
    public void shouldEventuallySucceedWithRoundRobin() throws Exception {
        final String noGremlinServer = "74.125.225.19";
        final Cluster cluster = TestClientFactory.build().addContactPoint(noGremlinServer).create();

        try {
            final Client client = cluster.connect();

            // the first host is dead on init.  request should succeed on localhost
            assertEquals(2, client.submit("1+1").all().join().get(0).getInt());
            assertEquals(2, client.submit("1+1").all().join().get(0).getInt());
            assertEquals(2, client.submit("1+1").all().join().get(0).getInt());
            assertEquals(2, client.submit("1+1").all().join().get(0).getInt());
            assertEquals(2, client.submit("1+1").all().join().get(0).getInt());
        } finally {
            cluster.close();
        }
    }

    @Test
    public void shouldHandleResultsOfAllSizes() throws Exception {
        final Cluster cluster = TestClientFactory.open();
        final Client client = cluster.connect();

        try {

            final String script = "g.V().drop().iterate();\n" +
                    "\n" +
                    "List ids = new ArrayList();\n" +
                    "\n" +
                    "int ii = 0;\n" +
                    "Vertex v = graph.addVertex();\n" +
                    "v.property(\"ii\", ii);\n" +
                    "v.property(\"sin\", Math.sin(ii));\n" +
                    "ids.add(v.id());\n" +
                    "\n" +
                    "Random rand = new Random();\n" +
                    "for (; ii < size; ii++) {\n" +
                    "    v = graph.addVertex();\n" +
                    "    v.property(\"ii\", ii);\n" +
                    "    v.property(\"sin\", Math.sin(ii/5.0));\n" +
                    "    Vertex u = graph.vertices(ids.get(rand.nextInt(ids.size()))).next();\n" +
                    "    v.addEdge(\"linked\", u);\n" +
                    "    ids.add(u.id());\n" +
                    "    ids.add(v.id());\n" +
                    "}\n" +
                    "g.V()";

            final List<Integer> sizes = Arrays.asList(1, 10, 20, 50, 75, 100, 250, 500, 750, 1000, 5000, 10000);
            for (Integer size : sizes) {
                final Map<String, Object> params = new HashMap<>();
                params.put("size", size - 1);
                final ResultSet results = client.submit(script, params);

                assertEquals(size.intValue(), results.all().get().size());
            }
        } finally {
            cluster.close();
        }
    }

    @Test
    public void shouldFailWithBadClientSideSerialization() throws Exception {
        final Cluster cluster = TestClientFactory.open();
        final Client client = cluster.connect();

        try {

            final ResultSet results = client.submit("java.awt.Color.RED");

            try {
                results.all().join();
                fail("Should have thrown exception over bad serialization");
            } catch (Exception ex) {
                final Throwable inner = ExceptionUtils.getRootCause(ex);
                assertThat(inner, instanceOf(ResponseException.class));
                assertEquals(ResponseStatusCode.SERVER_ERROR_SERIALIZATION, ((ResponseException) inner).getResponseStatusCode());
            }

            // should not die completely just because we had a bad serialization error.  that kind of stuff happens
            // from time to time, especially in the console if you're just exploring.
            assertEquals(2, client.submit("1+1").all().get().get(0).getInt());
        } finally {
            cluster.close();
        }
    }

    @Test
    public void shouldFailWithScriptExecutionException() throws Exception {
        final Cluster cluster = TestClientFactory.open();
        final Client client = cluster.connect();
        try {
<<<<<<< HEAD
            results.all().join();
            fail("Should have thrown exception over bad serialization");
        } catch (Exception ex) {
            final Throwable inner = ExceptionUtils.getRootCause(ex);
            assertTrue(inner instanceof ResponseException);
            assertThat(inner.getMessage(), endsWith("Division by zero"));

            final ResponseException rex = (ResponseException) inner;
            assertEquals("java.lang.ArithmeticException", rex.getRemoteExceptionHierarchy().get().get(0));
            assertEquals(1, rex.getRemoteExceptionHierarchy().get().size());
            assertThat(rex.getRemoteStackTrace().get(), containsString("Division by zero"));
        }
=======
            final ResultSet results = client.submit("1/0");
>>>>>>> d5d850c8

            try {
                results.all().join();
                fail("Should have thrown exception over bad serialization");
            } catch (Exception ex) {
                final Throwable inner = ExceptionUtils.getRootCause(ex);
                assertTrue(inner instanceof ResponseException);
                assertThat(inner.getMessage(), endsWith("Division by zero"));

                final ResponseException rex = (ResponseException) inner;
                assertEquals("java.lang.ArithmeticException", rex.getRemoteExceptionHierarchy().get().get(0));
                assertEquals(1, rex.getRemoteExceptionHierarchy().get().size());
                assertThat(rex.getRemoteStackTrace().get(), startsWith("java.lang.ArithmeticException: Division by zero\n\tat java.math.BigDecimal.divide(BigDecimal.java"));
            }

            // should not die completely just because we had a bad serialization error.  that kind of stuff happens
            // from time to time, especially in the console if you're just exploring.
            assertEquals(2, client.submit("1+1").all().get().get(0).getInt());
        } finally {
            cluster.close();
        }
    }

    @Test
    public void shouldProcessRequestsOutOfOrder() throws Exception {
        final Cluster cluster = TestClientFactory.open();
        try {
            final Client client = cluster.connect();

            final ResultSet rsFive = client.submit("Thread.sleep(5000);'five'");
            final ResultSet rsZero = client.submit("'zero'");

            final CompletableFuture<List<Result>> futureFive = rsFive.all();
            final CompletableFuture<List<Result>> futureZero = rsZero.all();

            final long start = System.nanoTime();
            assertFalse(futureFive.isDone());
            assertEquals("zero", futureZero.get().get(0).getString());

            logger.info("Eval of 'zero' complete: " + TimeUtil.millisSince(start));

            assertFalse(futureFive.isDone());
            assertEquals("five", futureFive.get(10, TimeUnit.SECONDS).get(0).getString());

            logger.info("Eval of 'five' complete: " + TimeUtil.millisSince(start));
        } finally {
            cluster.close();
        }
    }

    @Test
    public void shouldProcessSessionRequestsInOrder() throws Exception {
        final Cluster cluster = TestClientFactory.open();
        try {
            final Client client = cluster.connect(name.getMethodName());

            final ResultSet rsFive = client.submit("Thread.sleep(5000);'five'");
            final ResultSet rsZero = client.submit("'zero'");

            final CompletableFuture<List<Result>> futureFive = rsFive.all();
            final CompletableFuture<List<Result>> futureZero = rsZero.all();

            final CountDownLatch latch = new CountDownLatch(2);
            final List<String> order = new ArrayList<>();
            final ExecutorService executor = Executors.newSingleThreadExecutor();

            futureFive.thenAcceptAsync(r -> {
                order.add(r.get(0).getString());
                latch.countDown();
            }, executor);

            futureZero.thenAcceptAsync(r -> {
                order.add(r.get(0).getString());
                latch.countDown();
            }, executor);

            // wait for both results
            latch.await(30000, TimeUnit.MILLISECONDS);

            // should be two results
            assertEquals(2, order.size());

            // ensure that "five" is first then "zero"
            assertThat(order, contains("five", "zero"));
        } finally {
            cluster.close();
        }
    }

    @Test
    public void shouldWaitForAllResultsToArrive() throws Exception {
        final Cluster cluster = TestClientFactory.open();
        try {
            final Client client = cluster.connect();

            final AtomicInteger checked = new AtomicInteger(0);
            final ResultSet results = client.submit("[1,2,3,4,5,6,7,8,9]");
            while (!results.allItemsAvailable()) {
                assertTrue(results.getAvailableItemCount() < 10);
                checked.incrementAndGet();
                Thread.sleep(100);
            }

            assertTrue(checked.get() > 0);
            assertEquals(9, results.getAvailableItemCount());
        } finally {
            cluster.close();
        }
    }

    @Test
<<<<<<< HEAD
=======
    public void shouldWorkOverNioTransport() throws Exception {
        final Cluster cluster = TestClientFactory.build().channelizer(Channelizer.NioChannelizer.class.getName()).create();
        final Client client = cluster.connect();

        try {
            final AtomicInteger checked = new AtomicInteger(0);
            final ResultSet results = client.submit("[1,2,3,4,5,6,7,8,9]");
            while (!results.allItemsAvailable()) {
                assertTrue(results.getAvailableItemCount() < 10);
                checked.incrementAndGet();
                Thread.sleep(100);
            }

            assertTrue(checked.get() > 0);
            assertEquals(9, results.getAvailableItemCount());
        } finally {
            cluster.close();
        }
    }

    @Test
>>>>>>> d5d850c8
    public void shouldStream() throws Exception {
        final Cluster cluster = TestClientFactory.open();
        final Client client = cluster.connect();

        try {
            final ResultSet results = client.submit("[1,2,3,4,5,6,7,8,9]");
            final AtomicInteger counter = new AtomicInteger(0);
            results.stream().map(i -> i.get(Integer.class) * 2).forEach(i -> assertEquals(counter.incrementAndGet() * 2, Integer.parseInt(i.toString())));
            assertEquals(9, counter.get());
            assertThat(results.allItemsAvailable(), is(true));

            // cant stream it again
            assertThat(results.stream().iterator().hasNext(), is(false));
        } finally {
            cluster.close();
        }
    }

    @Test
    public void shouldIterate() throws Exception {
        final Cluster cluster = TestClientFactory.open();
        final Client client = cluster.connect();

        try {
            final ResultSet results = client.submit("[1,2,3,4,5,6,7,8,9]");
            final Iterator<Result> itty = results.iterator();
            final AtomicInteger counter = new AtomicInteger(0);
            while (itty.hasNext()) {
                counter.incrementAndGet();
                assertEquals(counter.get(), itty.next().getInt());
            }

            assertEquals(9, counter.get());
            assertThat(results.allItemsAvailable(), is(true));

            // can't stream it again
            assertThat(results.iterator().hasNext(), is(false));
        } finally {
            cluster.close();
        }
    }

    @Test
    public void shouldGetSomeThenSomeMore() throws Exception {
        final Cluster cluster = TestClientFactory.open();
        final Client client = cluster.connect();

        try {
            final ResultSet results = client.submit("[1,2,3,4,5,6,7,8,9]");
            final CompletableFuture<List<Result>> batch1 = results.some(5);
            final CompletableFuture<List<Result>> batch2 = results.some(5);
            final CompletableFuture<List<Result>> batchNothingLeft = results.some(5);

            assertEquals(5, batch1.get().size());
            assertEquals(1, batch1.get().get(0).getInt());
            assertEquals(2, batch1.get().get(1).getInt());
            assertEquals(3, batch1.get().get(2).getInt());
            assertEquals(4, batch1.get().get(3).getInt());
            assertEquals(5, batch1.get().get(4).getInt());

            assertEquals(4, batch2.get().size());
            assertEquals(6, batch2.get().get(0).getInt());
            assertEquals(7, batch2.get().get(1).getInt());
            assertEquals(8, batch2.get().get(2).getInt());
            assertEquals(9, batch2.get().get(3).getInt());

            assertEquals(0, batchNothingLeft.get().size());
        } finally {
            cluster.close();
        }
    }

    @Test
    public void shouldGetOneThenSomeThenSomeMore() throws Exception {
        final Cluster cluster = TestClientFactory.open();
        final Client client = cluster.connect();

        try {
            final ResultSet results = client.submit("[1,2,3,4,5,6,7,8,9]");
            final Result one = results.one();
            final CompletableFuture<List<Result>> batch1 = results.some(4);
            final CompletableFuture<List<Result>> batch2 = results.some(5);
            final CompletableFuture<List<Result>> batchNothingLeft = results.some(5);

            assertEquals(1, one.getInt());

            assertEquals(4, batch1.get().size());
            assertEquals(2, batch1.get().get(0).getInt());
            assertEquals(3, batch1.get().get(1).getInt());
            assertEquals(4, batch1.get().get(2).getInt());
            assertEquals(5, batch1.get().get(3).getInt());

            assertEquals(4, batch2.get().size());
            assertEquals(6, batch2.get().get(0).getInt());
            assertEquals(7, batch2.get().get(1).getInt());
            assertEquals(8, batch2.get().get(2).getInt());
            assertEquals(9, batch2.get().get(3).getInt());

            assertEquals(0, batchNothingLeft.get().size());
        } finally {
            cluster.close();
        }
    }

    @Test
    public void shouldAvoidDeadlockOnCallToResultSetDotAll() throws Exception {

        // This test arose from this issue: https://github.org/apache/tinkerpop/tinkerpop3/issues/515
        //
        // ResultSet.all returns a CompletableFuture that blocks on the worker pool until isExhausted returns false.
        // isExhausted in turn needs a thread on the worker pool to even return. So its totally possible to consume all
        // threads on the worker pool waiting for .all to finish such that you can't even get one to wait for
        // isExhausted to run.
        //
        // Note that all() doesn't work as described above anymore.  It waits for callback on readComplete rather
        // than blocking on isExhausted.
        final int workerPoolSizeForDriver = 2;

        // the number of requests 4 times the size of the worker pool as this originally did produce the problem
        // described above in the javadoc of the test (though an equivalent number also produced it), but this has
        // been tested to much higher multiples and passes.  note that the maxWaitForConnection setting is high so
        // that the client doesn't timeout waiting for an available connection. obviously this can also be fixed
        // by increasing the maxConnectionPoolSize.
        final int requests = workerPoolSizeForDriver * 4;
        final Cluster cluster = TestClientFactory.build()
                .workerPoolSize(workerPoolSizeForDriver)
                .maxWaitForConnection(300000)
                .create();
        try {
            final Client client = cluster.connect();

            final CountDownLatch latch = new CountDownLatch(requests);
            final AtomicReference[] refs = new AtomicReference[requests];
            IntStream.range(0, requests).forEach(ix -> {
                refs[ix] = new AtomicReference();
                client.submitAsync("Thread.sleep(5000);[1,2,3,4,5,6,7,8,9]").thenAccept(rs ->
                        rs.all().thenAccept(refs[ix]::set).thenRun(latch::countDown));
            });

            // countdown should have reached zero as results should have eventually been all returned and processed
            assertTrue(latch.await(30, TimeUnit.SECONDS));

            final List<Integer> expected = IntStream.range(1, 10).boxed().collect(Collectors.toList());
            IntStream.range(0, requests).forEach(r ->
                    assertTrue(expected.containsAll(((List<Result>) refs[r].get()).stream().map(resultItem -> new Integer(resultItem.getInt())).collect(Collectors.toList()))));
        } finally {
            cluster.close();
        }
    }

    @Test
    public void shouldCloseWithServerDown() throws Exception {
        final Cluster cluster = TestClientFactory.open();
        try {
            cluster.connect().init();

            stopServer();
        } finally {
            cluster.close();
        }
    }

    @Test
    public void shouldMarkHostDeadSinceServerIsDown() throws Exception {
        final Cluster cluster = TestClientFactory.open();
        try {
            assertEquals(0, cluster.availableHosts().size());
            cluster.connect().init();
            assertEquals(1, cluster.availableHosts().size());

            stopServer();

            cluster.connect().init();
            assertEquals(0, cluster.availableHosts().size());
        } finally {
            cluster.close();
        }
    }

    @Test
    public void shouldFailWithBadServerSideSerialization() throws Exception {
        final Cluster cluster = TestClientFactory.open();
        final Client client = cluster.connect();
        try {

            final ResultSet results = client.submit("TinkerGraph.open().variables()");

            try {
                results.all().join();
                fail();
            } catch (Exception ex) {
                final Throwable inner = ExceptionUtils.getRootCause(ex);
                assertTrue(inner instanceof ResponseException);
                assertEquals(ResponseStatusCode.SERVER_ERROR_SERIALIZATION, ((ResponseException) inner).getResponseStatusCode());
            }

            // should not die completely just because we had a bad serialization error.  that kind of stuff happens
            // from time to time, especially in the console if you're just exploring.
            assertEquals(2, client.submit("1+1").all().get().get(0).getInt());
        } finally {
            cluster.close();
        }
    }

    @Test
    public void shouldSerializeToStringWhenRequestedGraphBinaryV1() throws Exception {
        final Map<String, Object> m = new HashMap<>();
        m.put("serializeResultToString", true);
        final GraphBinaryMessageSerializerV1 serializer = new GraphBinaryMessageSerializerV1();
        serializer.configure(m, null);

        final Cluster cluster = TestClientFactory.build().serializer(serializer).create();
        final Client client = cluster.connect();

        final ResultSet resultSet = client.submit("TinkerFactory.createClassic()");
        final List<Result> results = resultSet.all().join();
        assertEquals(1, results.size());
        assertEquals("tinkergraph[vertices:6 edges:6]", results.get(0).getString());

        cluster.close();
    }

    @Test
    public void shouldSerializeToStringWhenRequestedGryoV1() throws Exception {
        final Map<String, Object> m = new HashMap<>();
        m.put("serializeResultToString", true);
        final GryoMessageSerializerV1d0 serializer = new GryoMessageSerializerV1d0();
        serializer.configure(m, null);

        final Cluster cluster = TestClientFactory.build().serializer(serializer).create();
        final Client client = cluster.connect();

        try {
            final ResultSet resultSet = client.submit("TinkerFactory.createClassic()");
            final List<Result> results = resultSet.all().join();
            assertEquals(1, results.size());
            assertEquals("tinkergraph[vertices:6 edges:6]", results.get(0).getString());
        } finally {
            cluster.close();
        }
    }

    @Test
    public void shouldSerializeToStringWhenRequestedGryoV3() throws Exception {
        final Map<String, Object> m = new HashMap<>();
        m.put("serializeResultToString", true);
        final GryoMessageSerializerV3d0 serializer = new GryoMessageSerializerV3d0();
        serializer.configure(m, null);

        final Cluster cluster = TestClientFactory.build().serializer(serializer).create();
        final Client client = cluster.connect();

        try {
            final ResultSet resultSet = client.submit("TinkerFactory.createClassic()");
            final List<Result> results = resultSet.all().join();
            assertEquals(1, results.size());
            assertEquals("tinkergraph[vertices:6 edges:6]", results.get(0).getString());
        } finally {
            cluster.close();
        }
    }

    @Test
    public void shouldDeserializeWithCustomClassesV1() throws Exception {
        final Map<String, Object> m = new HashMap<>();
        m.put("custom", Collections.singletonList(String.format("%s;%s", JsonBuilder.class.getCanonicalName(), JsonBuilderGryoSerializer.class.getCanonicalName())));
        final GryoMessageSerializerV1d0 serializer = new GryoMessageSerializerV1d0();
        serializer.configure(m, null);

        final Cluster cluster = TestClientFactory.build().serializer(serializer).create();
        final Client client = cluster.connect();

        try {
            final List<Result> json = client.submit("b = new groovy.json.JsonBuilder();b.people{person {fname 'stephen'\nlname 'mallette'}};b").all().join();
            assertEquals("{\"people\":{\"person\":{\"fname\":\"stephen\",\"lname\":\"mallette\"}}}", json.get(0).getString());
        } finally {
            cluster.close();
        }
    }

    @Test
    public void shouldDeserializeWithCustomClassesV3() throws Exception {
        final Map<String, Object> m = new HashMap<>();
        m.put("custom", Collections.singletonList(String.format("%s;%s", JsonBuilder.class.getCanonicalName(), JsonBuilderGryoSerializer.class.getCanonicalName())));
        final GryoMessageSerializerV3d0 serializer = new GryoMessageSerializerV3d0();
        serializer.configure(m, null);

        final Cluster cluster = TestClientFactory.build().serializer(serializer).create();
        final Client client = cluster.connect();

        try {
            final List<Result> json = client.submit("b = new groovy.json.JsonBuilder();b.people{person {fname 'stephen'\nlname 'mallette'}};b").all().join();
            assertEquals("{\"people\":{\"person\":{\"fname\":\"stephen\",\"lname\":\"mallette\"}}}", json.get(0).getString());
        } finally {
            cluster.close();
        }
    }

    @Test
    public void shouldWorkWithGraphSONV1Serialization() throws Exception {
        final Cluster cluster = TestClientFactory.build().serializer(Serializers.GRAPHSON_V1D0).create();
        final Client client = cluster.connect();

        try {

            final List<Result> r = client.submit("TinkerFactory.createModern().traversal().V(1)").all().join();
            assertEquals(1, r.size());

            final Map<String, Object> m = r.get(0).get(Map.class);
            assertEquals(4, m.size());
            assertEquals(1, m.get("id"));
            assertEquals("person", m.get("label"));
            assertEquals("vertex", m.get("type"));

            final Map<String, Object> properties = (Map<String, Object>) m.get("properties");
            assertEquals(2, properties.size());

            final List<Object> names = (List<Object>) properties.get("name");
            assertEquals(1, names.size());

            final Map<String, Object> nameProperties = (Map<String, Object>) names.get(0);
            assertEquals(2, nameProperties.size());
            assertEquals(0l, nameProperties.get("id"));
            assertEquals("marko", nameProperties.get("value"));

            final List<Object> ages = (List<Object>) properties.get("age");
            assertEquals(1, ages.size());

            final Map<String, Object> ageProperties = (Map<String, Object>) ages.get(0);
            assertEquals(2, ageProperties.size());
            assertEquals(1l, ageProperties.get("id"));
            assertEquals(29, ageProperties.get("value"));
        } finally {
            cluster.close();
        }
    }

    @Test
    public void shouldWorkWithGraphSONV2Serialization() throws Exception {
        final Cluster cluster = TestClientFactory.build().serializer(Serializers.GRAPHSON_V2D0).create();
        final Client client = cluster.connect();

        try {
            final List<Result> r = client.submit("TinkerFactory.createModern().traversal().V(1)").all().join();
            assertEquals(1, r.size());

            final Vertex v = r.get(0).get(DetachedVertex.class);
            assertEquals(1, v.id());
            assertEquals("person", v.label());

            assertEquals(2, IteratorUtils.count(v.properties()));
            assertEquals("marko", v.value("name"));
            assertEquals(29, Integer.parseInt(v.value("age").toString()));
        } finally {
            cluster.close();
        }
    }

    @Test
    public void shouldWorkWithGraphSONExtendedV2Serialization() throws Exception {
        final Cluster cluster = TestClientFactory.build().serializer(Serializers.GRAPHSON_V2D0).create();
        final Client client = cluster.connect();

<<<<<<< HEAD
        final List<Result> r = client.submit("java.time.Instant.EPOCH").all().join();
        assertEquals(1, r.size());

        final Instant then = r.get(0).get(Instant.class);
        assertEquals(Instant.EPOCH, then);
=======
        try {
            final Instant now = Instant.now();
            final List<Result> r = client.submit("java.time.Instant.ofEpochMilli(" + now.toEpochMilli() + ")").all().join();
            assertEquals(1, r.size());
>>>>>>> d5d850c8

            final Instant then = r.get(0).get(Instant.class);
            assertEquals(now, then);
        } finally {
            cluster.close();
        }
    }

    @Test
    public void shouldWorkWithGraphSONV3Serialization() throws Exception {
        final Cluster cluster = TestClientFactory.build().serializer(Serializers.GRAPHSON_V3D0).create();
        final Client client = cluster.connect();

        try {
            final List<Result> r = client.submit("TinkerFactory.createModern().traversal().V(1)").all().join();
            assertEquals(1, r.size());

            final Vertex v = r.get(0).get(DetachedVertex.class);
            assertEquals(1, v.id());
            assertEquals("person", v.label());

            assertEquals(2, IteratorUtils.count(v.properties()));
            assertEquals("marko", v.value("name"));
            assertEquals(29, Integer.parseInt(v.value("age").toString()));
        } finally {
            cluster.close();
        }
    }

    @Test
    public void shouldWorkWithGraphSONExtendedV3Serialization() throws Exception {
        final Cluster cluster = TestClientFactory.build().serializer(Serializers.GRAPHSON_V3D0).create();
        final Client client = cluster.connect();

<<<<<<< HEAD
        final List<Result> r = client.submit("java.time.Instant.EPOCH").all().join();
        assertEquals(1, r.size());

        final Instant then = r.get(0).get(Instant.class);
        assertEquals(Instant.EPOCH, then);
=======
        try {
            final Instant now = Instant.now();
            final List<Result> r = client.submit("java.time.Instant.ofEpochMilli(" + now.toEpochMilli() + ")").all().join();
            assertEquals(1, r.size());
>>>>>>> d5d850c8

            final Instant then = r.get(0).get(Instant.class);
            assertEquals(now, then);
        } finally {
            cluster.close();
        }
    }

    @Test
    public void shouldWorkWithGraphBinaryV1Serialization() throws Exception {
        final Cluster cluster = TestClientFactory.build().serializer(Serializers.GRAPHBINARY_V1D0).create();
        final Client client = cluster.connect();

        try {
            final List<Result> r = client.submit("TinkerFactory.createModern().traversal().V(1)").all().join();
            assertEquals(1, r.size());

            final Vertex v = r.get(0).get(ReferenceVertex.class);
            assertEquals(1, v.id());
            assertEquals("person", v.label());
        } finally {
            cluster.close();
        }
    }

    @Test
    public void shouldFailClientSideWithTooLargeAResponse() {
        final Cluster cluster = TestClientFactory.build().maxContentLength(1).create();
        final Client client = cluster.connect();

        try {
            final String fatty = IntStream.range(0, 100).mapToObj(String::valueOf).collect(Collectors.joining());
            client.submit("'" + fatty + "'").all().get();
            fail("Should throw an exception.");
        } catch (Exception re) {
            final Throwable root = ExceptionUtils.getRootCause(re);
            assertTrue(root.getMessage().equals("Max frame length of 1 has been exceeded."));
        } finally {
            cluster.close();
        }
    }

    @Test
    public void shouldReturnNiceMessageFromOpSelector() {
        final Cluster cluster = TestClientFactory.build().create();
        final Client client = cluster.connect();

        try {
            final Map m = new HashMap<>();
            m.put(null, "a null key will force a throw of OpProcessorException in message validation");
            client.submit("1+1", m).all().get();
            fail("Should throw an exception.");
        } catch (Exception re) {
            final Throwable root = ExceptionUtils.getRootCause(re);
            assertEquals("The [eval] message is using one or more invalid binding keys - they must be of type String and cannot be null", root.getMessage());
        } finally {
            cluster.close();
        }
    }

    @Test
    public void shouldExecuteScriptInSession() throws Exception {
        final Cluster cluster = TestClientFactory.build().create();
        final Client client = cluster.connect(name.getMethodName());

        final ResultSet results1 = client.submit("x = [1,2,3,4,5,6,7,8,9]");
        assertEquals(9, results1.all().get().size());

        final ResultSet results2 = client.submit("x[0]+1");
        assertEquals(2, results2.all().get().get(0).getInt());

        final ResultSet results3 = client.submit("x[1]+2");
        assertEquals(4, results3.all().get().get(0).getInt());

        cluster.close();
    }

    @Test
    public void shouldNotThrowNoSuchElementException() throws Exception {
        final Cluster cluster = TestClientFactory.open();
        final Client client = cluster.connect();

        try {
            // this should return "nothing" - there should be no exception
            assertNull(client.submit("g.V().has('name','kadfjaldjfla')").one());
        } finally {
            cluster.close();
        }
    }

    @Test
    public void shouldCloseSession() throws Exception {
        final Cluster cluster = TestClientFactory.build().create();
        final Client client = cluster.connect(name.getMethodName());

        final ResultSet results1 = client.submit("x = [1,2,3,4,5,6,7,8,9]");
        assertEquals(9, results1.all().get().size());
        final ResultSet results2 = client.submit("x[0]+1");
        assertEquals(2, results2.all().get().get(0).getInt());

        client.close();

        try {
            client.submit("x[0]+1").all().get();
            fail("Should have thrown an exception because the connection is closed");
        } catch (Exception ex) {
            final Throwable root = ExceptionUtils.getRootCause(ex);
            assertThat(root, instanceOf(IllegalStateException.class));
        } finally {
            cluster.close();
        }
    }

    @Test
    public void shouldExecuteScriptInSessionAssumingDefaultedImports() throws Exception {
        final Cluster cluster = TestClientFactory.open();
        final Client client = cluster.connect(name.getMethodName());

        final ResultSet results1 = client.submit("TinkerFactory.class.name");
        assertEquals(TinkerFactory.class.getName(), results1.all().get().get(0).getString());

        cluster.close();
    }

    @Test
    public void shouldExecuteScriptInSessionOnTransactionalGraph() throws Exception {
        assumeNeo4jIsPresent();

        final Cluster cluster = TestClientFactory.open();
        final Client client = cluster.connect(name.getMethodName());

        final Vertex vertexBeforeTx = client.submit("v=g.addV(\"person\").property(\"name\",\"stephen\").next()").all().get().get(0).getVertex();
        assertEquals("person", vertexBeforeTx.label());

        final String nameValueFromV = client.submit("g.V().values('name').next()").all().get().get(0).getString();
        assertEquals("stephen", nameValueFromV);

        final Vertex vertexFromBinding = client.submit("v").all().get().get(0).getVertex();
        assertEquals("person", vertexFromBinding.label());

        final Map<String,Object> vertexAfterTx = client.submit("g.V(v).property(\"color\",\"blue\").iterate(); g.tx().commit(); g.V(v).valueMap().by(unfold())").all().get().get(0).get(Map.class);
        assertEquals("stephen", vertexAfterTx.get("name"));
        assertEquals("blue", vertexAfterTx.get("color"));

        cluster.close();
    }

    @Test
    public void shouldExecuteScriptInSessionOnTransactionalWithManualTransactionsGraph() throws Exception {
        assumeNeo4jIsPresent();

        final Cluster cluster = TestClientFactory.open();
        final Client client = cluster.connect(name.getMethodName());
        final Client sessionlessClient = cluster.connect();
        client.submit("graph.tx().onReadWrite(Transaction.READ_WRITE_BEHAVIOR.MANUAL);null").all().get();
        client.submit("graph.tx().open()").all().get();

        final Vertex vertexBeforeTx = client.submit("v=g.addV(\"person\").property(\"name\", \"stephen\").next()").all().get().get(0).getVertex();
        assertEquals("person", vertexBeforeTx.label());

        final String nameValueFromV = client.submit("g.V().values(\"name\").next()").all().get().get(0).getString();
        assertEquals("stephen", nameValueFromV);

        final Vertex vertexFromBinding = client.submit("v").all().get().get(0).getVertex();
        assertEquals("person", vertexFromBinding.label());

        client.submit("g.V(v).property(\"color\",\"blue\")").all().get();
        client.submit("g.tx().commit()").all().get();

        // Run a sessionless request to change transaction.readWriteConsumer back to AUTO
        // The will make the next in session request fail if consumers aren't ThreadLocal
        sessionlessClient.submit("g.V().next()").all().get();

        client.submit("g.tx().open()").all().get();

        final Map<String,Object> vertexAfterTx = client.submit("g.V().valueMap().by(unfold())").all().get().get(0).get(Map.class);
        assertEquals("stephen", vertexAfterTx.get("name"));
        assertEquals("blue", vertexAfterTx.get("color"));

        client.submit("g.tx().rollback()").all().get();

        cluster.close();
    }

    @Test
    public void shouldExecuteInSessionAndSessionlessWithoutOpeningTransaction() throws Exception {
        assumeNeo4jIsPresent();

        final Cluster cluster = TestClientFactory.open();
<<<<<<< HEAD
        final Client sessionClient = cluster.connect(name.getMethodName());
        final Client sessionlessClient = cluster.connect();

        //open transaction in session, then add vertex and commit
        sessionClient.submit("g.tx().open()").all().get();
        final Vertex vertexBeforeTx = sessionClient.submit("v=g.addV(\"person\").property(\"name\",\"stephen\").next()").all().get().get(0).getVertex();
        assertEquals("person", vertexBeforeTx.label());
        sessionClient.submit("g.tx().commit()").all().get();

        // check that session transaction is closed
        final boolean isOpen = sessionClient.submit("g.tx().isOpen()").all().get().get(0).getBoolean();
        assertTrue("Transaction should be closed", !isOpen);

        //run a sessionless read
        sessionlessClient.submit("g.V()").all().get();

        // check that session transaction is still closed
        final boolean isOpenAfterSessionless = sessionClient.submit("g.tx().isOpen()").all().get().get(0).getBoolean();
        assertTrue("Transaction should stil be closed", !isOpenAfterSessionless);
=======
        try {
            final Client sessionClient = cluster.connect(name.getMethodName());
            final Client sessionlessClient = cluster.connect();

            //open transaction in session, then add vertex and commit
            sessionClient.submit("graph.tx().open()").all().get();
            final Vertex vertexBeforeTx = sessionClient.submit("v=graph.addVertex(\"name\",\"stephen\")").all().get().get(0).getVertex();
            assertEquals("stephen", vertexBeforeTx.values("name").next());
            sessionClient.submit("graph.tx().commit()").all().get();

            // check that session transaction is closed
            final boolean isOpen = sessionClient.submit("graph.tx().isOpen()").all().get().get(0).getBoolean();
            assertTrue("Transaction should be closed", !isOpen);

            //run a sessionless read
            sessionlessClient.submit("graph.traversal().V()").all().get();
>>>>>>> d5d850c8

            // check that session transaction is still closed
            final boolean isOpenAfterSessionless = sessionClient.submit("graph.tx().isOpen()").all().get().get(0).getBoolean();
            assertTrue("Transaction should stil be closed", !isOpenAfterSessionless);
        } finally {
            cluster.close();
        }
    }

    @Test
    public void shouldExecuteSessionlessScriptOnTransactionalGraph() throws Exception {
        assumeNeo4jIsPresent();

        final Cluster cluster = TestClientFactory.open();
        final Client client = cluster.connect();

        // this line is important because it tests GraphTraversal which has a certain transactional path
        final Vertex vertexRequest1 = client.submit("g.addV().property(\"name\",\"stephen\")").all().get().get(0).getVertex();

        final Vertex vertexRequest2 = client.submit("graph.vertices().next()").all().get().get(0).getVertex();
        assertEquals(vertexRequest1.id(), vertexRequest2.id());

        // this line is important because it tests the other transactional path
        client.submit("graph.addVertex(\"name\",\"marko\")").all().get().get(0).getVertex();

        assertEquals(2, client.submit("g.V().count()").all().get().get(0).getLong());

        cluster.close();
    }

    @Test
    public void shouldExecuteScriptInSessionWithBindingsSavedOnServerBetweenRequests() throws Exception {
        final Cluster cluster = TestClientFactory.open();
        final Client client = cluster.connect(name.getMethodName());

        final Map<String, Object> bindings1 = new HashMap<>();
        bindings1.put("a", 100);
        bindings1.put("b", 200);
        final ResultSet results1 = client.submit("x = a + b", bindings1);
        assertEquals(300, results1.one().getInt());

        final Map<String, Object> bindings2 = new HashMap<>();
        bindings2.put("b", 100);
        final ResultSet results2 = client.submit("x + b + a", bindings2);
        assertEquals(500, results2.one().getInt());

        final Map<String, Object> bindings3 = new HashMap<>();
        bindings3.put("x", 100);
        final ResultSet results3 = client.submit("x + b + a + 1", bindings3);
        assertEquals(301, results3.one().getInt());

        final Map<String, Object> bindings4 = new HashMap<>();
        final ResultSet results4 = client.submit("x + b + a + 1", bindings4);
        assertEquals(301, results4.one().getInt());

        cluster.close();
    }

    @Test
    public void shouldExecuteScriptsInMultipleSession() throws Exception {
        final Cluster cluster = TestClientFactory.open();
        try {
            final Client client1 = cluster.connect(name.getMethodName() + "1");
            final Client client2 = cluster.connect(name.getMethodName() + "2");
            final Client client3 = cluster.connect(name.getMethodName() + "3");

            final ResultSet results11 = client1.submit("x = 1");
            final ResultSet results21 = client2.submit("x = 2");
            final ResultSet results31 = client3.submit("x = 3");
            assertEquals(1, results11.all().get().get(0).getInt());
            assertEquals(2, results21.all().get().get(0).getInt());
            assertEquals(3, results31.all().get().get(0).getInt());

            final ResultSet results12 = client1.submit("x + 100");
            final ResultSet results22 = client2.submit("x * 2");
            final ResultSet results32 = client3.submit("x * 10");
            assertEquals(101, results12.all().get().get(0).getInt());
            assertEquals(4, results22.all().get().get(0).getInt());
            assertEquals(30, results32.all().get().get(0).getInt());
        } finally {
            cluster.close();
        }
    }

    @Test
    public void shouldNotHaveKnowledgeOfBindingsBetweenRequestsWhenSessionless() throws Exception {
        final Cluster cluster = TestClientFactory.open();
        final Client client1 = cluster.connect();
        final Client client2 = cluster.connect();
        final Client client3 = cluster.connect();

        final ResultSet results11 = client1.submit("x = 1");
        final ResultSet results21 = client2.submit("x = 2");
        final ResultSet results31 = client3.submit("x = 3");
        assertEquals(1, results11.all().get().get(0).getInt());
        assertEquals(2, results21.all().get().get(0).getInt());
        assertEquals(3, results31.all().get().get(0).getInt());

        try {
            client1.submit("x").all().get();
            fail("The variable 'x' should not be present on the new request.");
        } catch (Exception ex) {
            final Throwable root = ExceptionUtils.getRootCause(ex);
            assertThat(root, IsInstanceOf.instanceOf(ResponseException.class));
            assertThat(root.getMessage(), containsString("No such property: x for class"));
        }

        try {
            client2.submit("x").all().get();
            fail("The variable 'x' should not be present on the new request.");
        } catch (Exception ex) {
            final Throwable root = ExceptionUtils.getRootCause(ex);
            assertThat(root, IsInstanceOf.instanceOf(ResponseException.class));
            assertThat(root.getMessage(), containsString("No such property: x for class"));
        }

        try {
            client3.submit("x").all().get();
            fail("The variable 'x' should not be present on the new request.");
        } catch (Exception ex) {
            final Throwable root = ExceptionUtils.getRootCause(ex);
            assertThat(root, IsInstanceOf.instanceOf(ResponseException.class));
            assertThat(root.getMessage(), containsString("No such property: x for class"));
        }

        cluster.close();
    }

    @Test
    public void shouldBeThreadSafeToUseOneClient() throws Exception {
        final Cluster cluster = TestClientFactory.build().workerPoolSize(2)
                .maxInProcessPerConnection(64)
                .minInProcessPerConnection(32)
                .maxConnectionPoolSize(16)
                .minConnectionPoolSize(8).create();
        final Client client = cluster.connect();

        final Map<Integer, Integer> results = new ConcurrentHashMap<>();
        final List<Thread> threads = new ArrayList<>();
        for (int ix = 0; ix < 100; ix++) {
            final int otherNum = ix;
            final Thread t = new Thread(()->{
                try {
                    results.put(otherNum, client.submit("1000+" + otherNum).all().get().get(0).getInt());
                } catch (Exception ex) {
                    ex.printStackTrace();
                }
            }, name.getMethodName() + "-" + ix);

            t.start();
            threads.add(t);
        }

        threads.forEach(FunctionUtils.wrapConsumer(Thread::join));

        for (int ix = 0; ix < results.size(); ix++) {
            assertThat(results.containsKey(ix), is(true));
            assertEquals(1000 + ix, results.get(ix).intValue());
        }

        cluster.close();
    }

    @Test
    public void shouldRequireAliasedGraphVariablesInStrictTransactionMode() throws Exception {
        final Cluster cluster = TestClientFactory.open();
        final Client client = cluster.connect();

        try {
            client.submit("1+1").all().get();
            fail("Should have tossed an exception because strict mode is on and no aliasing was performed");
        } catch (Exception ex) {
            final Throwable root = ExceptionUtils.getRootCause(ex);
            assertThat(root, instanceOf(ResponseException.class));
            final ResponseException re = (ResponseException) root;
            assertEquals(ResponseStatusCode.REQUEST_ERROR_INVALID_REQUEST_ARGUMENTS, re.getResponseStatusCode());
        }

        cluster.close();
    }

    @Test
    public void shouldAliasGraphVariablesInStrictTransactionMode() throws Exception {
        assumeNeo4jIsPresent();

        final Cluster cluster = TestClientFactory.open();
        final Client client = cluster.connect();

        try {
            client.submit("g.addVertex('name','stephen');").all().get().get(0).getVertex();
            fail("Should have tossed an exception because \"g\" does not have the addVertex method under default config");
        } catch (Exception ex) {
            final Throwable root = ExceptionUtils.getRootCause(ex);
            assertThat(root, instanceOf(ResponseException.class));
            final ResponseException re = (ResponseException) root;
            assertEquals(ResponseStatusCode.REQUEST_ERROR_INVALID_REQUEST_ARGUMENTS, re.getResponseStatusCode());
        }

        final Client rebound = cluster.connect().alias("graph");
        final Vertex v = rebound.submit("g.addVertex(T.label,'person')").all().get().get(0).getVertex();
        assertEquals("person", v.label());

        cluster.close();
    }

    @Test
    public void shouldAliasGraphVariables() throws Exception {
        final Cluster cluster = TestClientFactory.open();
        final Client client = cluster.connect();

        try {
            client.submit("g.addVertex(label,'person','name','stephen');").all().get().get(0).getVertex();
            fail("Should have tossed an exception because \"g\" does not have the addVertex method under default config");
        } catch (Exception ex) {
            final Throwable root = ExceptionUtils.getRootCause(ex);
            assertThat(root, instanceOf(ResponseException.class));
            final ResponseException re = (ResponseException) root;
            assertEquals(ResponseStatusCode.SERVER_ERROR_EVALUATION, re.getResponseStatusCode());
        }

        final Client rebound = cluster.connect().alias("graph");
        final Vertex v = rebound.submit("g.addVertex(label,'person','name','jason')").all().get().get(0).getVertex();
        assertEquals("person", v.label());

        cluster.close();
    }

    @Test
    public void shouldAliasTraversalSourceVariables() throws Exception {
        final Cluster cluster = TestClientFactory.build().serializer(Serializers.GRYO_V3D0).create();
        final Client client = cluster.connect();
        try {
<<<<<<< HEAD
            client.submit("g.addV().property('name','stephen')").all().get().get(0).getVertex();
            fail("Should have tossed an exception because \"g\" is readonly in this context");
        } catch (Exception ex) {
            final Throwable root = ExceptionUtils.getRootCause(ex);
            assertThat(root, instanceOf(ResponseException.class));
            final ResponseException re = (ResponseException) root;
            assertEquals(ResponseStatusCode.SERVER_ERROR_EVALUATION, re.getResponseStatusCode());
        }
=======
>>>>>>> d5d850c8

            try {
                client.submit("g.addV().property('name','stephen')").all().get().get(0).getVertex();
                fail("Should have tossed an exception because \"g\" is readonly in this context");
            } catch (Exception ex) {
                final Throwable root = ExceptionUtils.getRootCause(ex);
                assertThat(root, instanceOf(ResponseException.class));
                final ResponseException re = (ResponseException) root;
                assertEquals(ResponseStatusCode.SERVER_ERROR_SCRIPT_EVALUATION, re.getResponseStatusCode());
            }

            final Client clientAliased = client.alias("g1");
            final Vertex v = clientAliased.submit("g.addV().property('name','jason')").all().get().get(0).getVertex();
            assertEquals("jason", v.value("name"));
        } finally {
            cluster.close();
        }
    }

    @Test
    public void shouldAliasGraphVariablesInSession() throws Exception {
        final Cluster cluster = TestClientFactory.build().serializer(Serializers.GRYO_V3D0).create();
        final Client client = cluster.connect(name.getMethodName());

        try {
            client.submit("g.addVertex('name','stephen');").all().get().get(0).getVertex();
            fail("Should have tossed an exception because \"g\" does not have the addVertex method under default config");
        } catch (Exception ex) {
            final Throwable root = ExceptionUtils.getRootCause(ex);
            assertThat(root, instanceOf(ResponseException.class));
            final ResponseException re = (ResponseException) root;
            assertEquals(ResponseStatusCode.SERVER_ERROR_EVALUATION, re.getResponseStatusCode());
        }

        final Client aliased = client.alias("graph");
        assertEquals("jason", aliased.submit("n='jason'").all().get().get(0).getString());
        final Vertex v = aliased.submit("g.addVertex('name',n)").all().get().get(0).getVertex();
        assertEquals("jason", v.value("name"));

        cluster.close();
    }

    @Test
    public void shouldAliasTraversalSourceVariablesInSession() throws Exception {
        final Cluster cluster = TestClientFactory.build().serializer(Serializers.GRYO_V3D0).create();
        final Client client = cluster.connect(name.getMethodName());

        try {
            client.submit("g.addV().property('name','stephen')").all().get().get(0).getVertex();
            fail("Should have tossed an exception because \"g\" is readonly in this context");
        } catch (Exception ex) {
            final Throwable root = ExceptionUtils.getRootCause(ex);
            assertThat(root, instanceOf(ResponseException.class));
            final ResponseException re = (ResponseException) root;
            assertEquals(ResponseStatusCode.SERVER_ERROR_EVALUATION, re.getResponseStatusCode());
        }

        final Client clientAliased = client.alias("g1");
        assertEquals("jason", clientAliased.submit("n='jason'").all().get().get(0).getString());
        final Vertex v = clientAliased.submit("g.addV().property('name',n)").all().get().get(0).getVertex();
        assertEquals("jason", v.value("name"));

        cluster.close();
    }

    @Test
    public void shouldManageTransactionsInSession() throws Exception {
        assumeNeo4jIsPresent();

        final Cluster cluster = TestClientFactory.open();
        final Client client = cluster.connect();
        final Client sessionWithManagedTx = cluster.connect(name.getMethodName() + "-managed", true);
        final Client sessionWithoutManagedTx = cluster.connect(name.getMethodName() + "-not-managed");

        // this should auto-commit
        sessionWithManagedTx.submit("v = g.addV().property('name','stephen').next()").all().get().get(0).getVertex();

        // the other clients should see that change because of auto-commit
        assertThat(client.submit("g.V().has('name','stephen').hasNext()").all().get().get(0).getBoolean(), is(true));
        assertThat(sessionWithoutManagedTx.submit("g.V().has('name','stephen').hasNext()").all().get().get(0).getBoolean(), is(true));

        // this should NOT auto-commit
        final Vertex vDaniel = sessionWithoutManagedTx.submit("v = g.addV().property('name','daniel').next()").all().get().get(0).getVertex();

        // the other clients should NOT see that change because of auto-commit
        assertThat(client.submit("g.V().has('name','daniel').hasNext()").all().get().get(0).getBoolean(), is(false));
        assertThat(sessionWithManagedTx.submit("g.V().has('name','daniel').hasNext()").all().get().get(0).getBoolean(), is(false));

        // but "v" should still be there
        final Vertex vDanielAgain = sessionWithoutManagedTx.submit("v").all().get().get(0).getVertex();
        assertEquals(vDaniel.id(), vDanielAgain.id());

        // now commit manually
        sessionWithoutManagedTx.submit("g.tx().commit()").all().get();

        // should be there for all now
        assertThat(client.submit("g.V().has('name','daniel').hasNext()").all().get().get(0).getBoolean(), is(true));
        assertThat(sessionWithManagedTx.submit("g.V().has('name','daniel').hasNext()").all().get().get(0).getBoolean(), is(true));
        assertThat(sessionWithoutManagedTx.submit("g.V().has('name','daniel').hasNext()").all().get().get(0).getBoolean(), is(true));

        cluster.close();
    }

    @Test
    public void shouldProcessSessionRequestsInOrderAfterTimeout() throws Exception {
        final Cluster cluster = TestClientFactory.open();

        try {
            final Client client = cluster.connect(name.getMethodName());

            for (int index = 0; index < 50; index++) {
                final CompletableFuture<ResultSet> first = client.submitAsync(
                        "Object mon1 = 'mon1';\n" +
                                "synchronized (mon1) {\n" +
                                "    mon1.wait();\n" +
                                "} ");

                final CompletableFuture<ResultSet> second = client.submitAsync(
                        "Object mon2 = 'mon2';\n" +
                                "synchronized (mon2) {\n" +
                                "    mon2.wait();\n" +
                                "}");

                final CompletableFuture<ResultSet> third = client.submitAsync(
                        "Object mon3 = 'mon3';\n" +
                                "synchronized (mon3) {\n" +
                                "    mon3.wait();\n" +
                                "}");

                final CompletableFuture<ResultSet> fourth = client.submitAsync(
                        "Object mon4 = 'mon4';\n" +
                                "synchronized (mon4) {\n" +
                                "    mon4.wait();\n" +
                                "}");

                final CompletableFuture<List<Result>> futureFirst = first.get().all();
                final CompletableFuture<List<Result>> futureSecond = second.get().all();
                final CompletableFuture<List<Result>> futureThird = third.get().all();
                final CompletableFuture<List<Result>> futureFourth = fourth.get().all();

                assertFutureTimeout(futureFirst);
                assertFutureTimeout(futureSecond);
                assertFutureTimeout(futureThird);
                assertFutureTimeout(futureFourth);
            }
        } finally {
            cluster.close();
        }
    }

    @Test
    public void shouldCloseAllClientsOnCloseOfCluster() throws Exception {
        final Cluster cluster = TestClientFactory.open();
        final Client sessionlessOne = cluster.connect();
        final Client session = cluster.connect("session");
        final Client sessionlessTwo = cluster.connect();
        final Client sessionlessThree = cluster.connect();
        final Client sessionlessFour = cluster.connect();

        assertEquals(2, sessionlessOne.submit("1+1").all().get().get(0).getInt());
        assertEquals(2, session.submit("1+1").all().get().get(0).getInt());
        assertEquals(2, sessionlessTwo.submit("1+1").all().get().get(0).getInt());
        assertEquals(2, sessionlessThree.submit("1+1").all().get().get(0).getInt());
        // dont' send anything on the 4th client

        // close one of these Clients before the Cluster
        sessionlessThree.close();
        cluster.close();

        try {
            sessionlessOne.submit("1+1").all().get();
            fail("Should have tossed an exception because cluster was closed");
        } catch (Exception ex) {
            final Throwable root = ExceptionUtils.getRootCause(ex);
            assertThat(root, instanceOf(IllegalStateException.class));
            assertEquals("Client has been closed", root.getMessage());
        }

        try {
            session.submit("1+1").all().get();
            fail("Should have tossed an exception because cluster was closed");
        } catch (Exception ex) {
            final Throwable root = ExceptionUtils.getRootCause(ex);
            assertThat(root, instanceOf(IllegalStateException.class));
            assertEquals("Client has been closed", root.getMessage());
        }

        try {
            sessionlessTwo.submit("1+1").all().get();
            fail("Should have tossed an exception because cluster was closed");
        } catch (Exception ex) {
            final Throwable root = ExceptionUtils.getRootCause(ex);
            assertThat(root, instanceOf(IllegalStateException.class));
            assertEquals("Client has been closed", root.getMessage());
        }

        try {
            sessionlessThree.submit("1+1").all().get();
            fail("Should have tossed an exception because cluster was closed");
        } catch (Exception ex) {
            final Throwable root = ExceptionUtils.getRootCause(ex);
            assertThat(root, instanceOf(IllegalStateException.class));
            assertEquals("Client has been closed", root.getMessage());
        }

        try {
            sessionlessFour.submit("1+1").all().get();
            fail("Should have tossed an exception because cluster was closed");
        } catch (Exception ex) {
            final Throwable root = ExceptionUtils.getRootCause(ex);
            assertThat(root, instanceOf(IllegalStateException.class));
            assertEquals("Client has been closed", root.getMessage());
        }

        // allow call to close() even though closed through cluster
        sessionlessOne.close();
        session.close();
        sessionlessTwo.close();

        cluster.close();
    }

    @Test
    public void shouldSendUserAgent() throws Exception {
        final Cluster cluster = TestClientFactory.build().serializer(Serializers.GRAPHSON_V3D0).create();
        final Client client = Mockito.spy(cluster.connect().alias("g"));
        client.submit("", RequestOptions.build().userAgent("test").create()).all().get();
        cluster.close();
        ArgumentCaptor<RequestMessage> requestMessageCaptor = ArgumentCaptor.forClass(RequestMessage.class);
        verify(client).submitAsync(requestMessageCaptor.capture());
        RequestMessage requestMessage = requestMessageCaptor.getValue();
        assertEquals("test", requestMessage.getArgs().get(Tokens.ARGS_USER_AGENT));
    }

    @Test
    public void shouldSendUserAgentBytecode() {
        final Cluster cluster = TestClientFactory.build().serializer(Serializers.GRAPHSON_V3D0).create();
        final Client client = Mockito.spy(cluster.connect().alias("g"));
        Mockito.when(client.alias("g")).thenReturn(client);
        GraphTraversalSource g = AnonymousTraversalSource.traversal().withRemote(DriverRemoteConnection.using(client));
        g.with(Tokens.ARGS_USER_AGENT, "test").V().iterate();
        cluster.close();
        ArgumentCaptor<RequestOptions> requestOptionsCaptor = ArgumentCaptor.forClass(RequestOptions.class);
        verify(client).submitAsync(Mockito.any(Bytecode.class), requestOptionsCaptor.capture());
        RequestOptions requestOptions = requestOptionsCaptor.getValue();
        assertEquals("test", requestOptions.getUserAgent().get());

        ArgumentCaptor<RequestMessage> requestMessageCaptor = ArgumentCaptor.forClass(RequestMessage.class);
        verify(client).submitAsync(requestMessageCaptor.capture());
        RequestMessage requestMessage = requestMessageCaptor.getValue();
        assertEquals("test", requestMessage.getArgs().getOrDefault(Tokens.ARGS_USER_AGENT, null));
    }

    @Test
    public void shouldSendRequestIdBytecode() {
        final UUID overrideRequestId = UUID.randomUUID();
        final Cluster cluster = TestClientFactory.build().serializer(Serializers.GRAPHSON_V3D0).create();
            final Client client = Mockito.spy(cluster.connect().alias("g"));
            Mockito.when(client.alias("g")).thenReturn(client);
            GraphTraversalSource g = AnonymousTraversalSource.traversal().withRemote(DriverRemoteConnection.using(client));
            g.with(Tokens.REQUEST_ID, overrideRequestId).V().iterate();
            cluster.close();
            ArgumentCaptor<RequestOptions> requestOptionsCaptor = ArgumentCaptor.forClass(RequestOptions.class);
            verify(client).submitAsync(Mockito.any(Bytecode.class), requestOptionsCaptor.capture());
            RequestOptions requestOptions = requestOptionsCaptor.getValue();
            assertTrue(requestOptions.getOverrideRequestId().isPresent());
            assertEquals(overrideRequestId, requestOptions.getOverrideRequestId().get());

            ArgumentCaptor<RequestMessage> requestMessageCaptor = ArgumentCaptor.forClass(RequestMessage.class);
            verify(client).submitAsync(requestMessageCaptor.capture());
            RequestMessage requestMessage = requestMessageCaptor.getValue();
            assertEquals(overrideRequestId, requestMessage.getRequestId());

    }

    private void assertFutureTimeout(final CompletableFuture<List<Result>> futureFirst) {
        try
        {
            futureFirst.get();
            fail("Should have timed out");
        }
        catch (Exception ex)
        {
            final Throwable root = ExceptionUtils.getRootCause(ex);
            assertThat(root, instanceOf(ResponseException.class));
            assertThat(root.getMessage(), startsWith("Evaluation exceeded the configured 'evaluationTimeout' threshold of 250 ms"));
        }
    }

    @Test
    public void shouldClusterReadFileFromResources() throws Exception {
        final Cluster cluster = Cluster.open(TestClientFactory.RESOURCE_PATH);
        assertTrue(cluster != null);
        cluster.close();
    }
}<|MERGE_RESOLUTION|>--- conflicted
+++ resolved
@@ -221,28 +221,6 @@
     }
 
     @Test
-<<<<<<< HEAD
-=======
-    public void shouldProcessEvalTimeoutOverride() throws Exception {
-        final Cluster cluster = TestClientFactory.open();
-        final Client client = cluster.connect();
-        try {
-            final RequestOptions options = RequestOptions.build().timeout(500).create();
-
-            try {
-                client.submit("Thread.sleep(5000);'done'", options).all().get();
-                fail("Should have timed out");
-            } catch (Exception ex) {
-                final ResponseException re = (ResponseException) ex.getCause();
-                assertEquals(ResponseStatusCode.SERVER_ERROR_TIMEOUT, re.getResponseStatusCode());
-            }
-        } finally {
-            cluster.close();
-        }
-    }
-
-    @Test
->>>>>>> d5d850c8
     public void shouldProcessTraversalInterruption() throws Exception {
         final Cluster cluster = TestClientFactory.open();
         final Client client = cluster.connect();
@@ -516,24 +494,8 @@
         final Cluster cluster = TestClientFactory.open();
         final Client client = cluster.connect();
         try {
-<<<<<<< HEAD
-            results.all().join();
-            fail("Should have thrown exception over bad serialization");
-        } catch (Exception ex) {
-            final Throwable inner = ExceptionUtils.getRootCause(ex);
-            assertTrue(inner instanceof ResponseException);
-            assertThat(inner.getMessage(), endsWith("Division by zero"));
-
-            final ResponseException rex = (ResponseException) inner;
-            assertEquals("java.lang.ArithmeticException", rex.getRemoteExceptionHierarchy().get().get(0));
-            assertEquals(1, rex.getRemoteExceptionHierarchy().get().size());
-            assertThat(rex.getRemoteStackTrace().get(), containsString("Division by zero"));
-        }
-=======
-            final ResultSet results = client.submit("1/0");
->>>>>>> d5d850c8
-
             try {
+                final ResultSet results = client.submit("1/0");
                 results.all().join();
                 fail("Should have thrown exception over bad serialization");
             } catch (Exception ex) {
@@ -544,7 +506,7 @@
                 final ResponseException rex = (ResponseException) inner;
                 assertEquals("java.lang.ArithmeticException", rex.getRemoteExceptionHierarchy().get().get(0));
                 assertEquals(1, rex.getRemoteExceptionHierarchy().get().size());
-                assertThat(rex.getRemoteStackTrace().get(), startsWith("java.lang.ArithmeticException: Division by zero\n\tat java.math.BigDecimal.divide(BigDecimal.java"));
+                assertThat(rex.getRemoteStackTrace().get(), containsString("Division by zero"));
             }
 
             // should not die completely just because we had a bad serialization error.  that kind of stuff happens
@@ -643,30 +605,6 @@
     }
 
     @Test
-<<<<<<< HEAD
-=======
-    public void shouldWorkOverNioTransport() throws Exception {
-        final Cluster cluster = TestClientFactory.build().channelizer(Channelizer.NioChannelizer.class.getName()).create();
-        final Client client = cluster.connect();
-
-        try {
-            final AtomicInteger checked = new AtomicInteger(0);
-            final ResultSet results = client.submit("[1,2,3,4,5,6,7,8,9]");
-            while (!results.allItemsAvailable()) {
-                assertTrue(results.getAvailableItemCount() < 10);
-                checked.incrementAndGet();
-                Thread.sleep(100);
-            }
-
-            assertTrue(checked.get() > 0);
-            assertEquals(9, results.getAvailableItemCount());
-        } finally {
-            cluster.close();
-        }
-    }
-
-    @Test
->>>>>>> d5d850c8
     public void shouldStream() throws Exception {
         final Cluster cluster = TestClientFactory.open();
         final Client client = cluster.connect();
@@ -1030,21 +968,12 @@
         final Cluster cluster = TestClientFactory.build().serializer(Serializers.GRAPHSON_V2D0).create();
         final Client client = cluster.connect();
 
-<<<<<<< HEAD
-        final List<Result> r = client.submit("java.time.Instant.EPOCH").all().join();
-        assertEquals(1, r.size());
-
-        final Instant then = r.get(0).get(Instant.class);
-        assertEquals(Instant.EPOCH, then);
-=======
-        try {
-            final Instant now = Instant.now();
-            final List<Result> r = client.submit("java.time.Instant.ofEpochMilli(" + now.toEpochMilli() + ")").all().join();
+        try {
+            final List<Result> r = client.submit("java.time.Instant.EPOCH").all().join();
             assertEquals(1, r.size());
->>>>>>> d5d850c8
 
             final Instant then = r.get(0).get(Instant.class);
-            assertEquals(now, then);
+            assertEquals(Instant.EPOCH, then);
         } finally {
             cluster.close();
         }
@@ -1076,21 +1005,12 @@
         final Cluster cluster = TestClientFactory.build().serializer(Serializers.GRAPHSON_V3D0).create();
         final Client client = cluster.connect();
 
-<<<<<<< HEAD
-        final List<Result> r = client.submit("java.time.Instant.EPOCH").all().join();
-        assertEquals(1, r.size());
-
-        final Instant then = r.get(0).get(Instant.class);
-        assertEquals(Instant.EPOCH, then);
-=======
-        try {
-            final Instant now = Instant.now();
-            final List<Result> r = client.submit("java.time.Instant.ofEpochMilli(" + now.toEpochMilli() + ")").all().join();
+        try {
+            final List<Result> r = client.submit("java.time.Instant.EPOCH").all().join();
             assertEquals(1, r.size());
->>>>>>> d5d850c8
 
             final Instant then = r.get(0).get(Instant.class);
-            assertEquals(now, then);
+            assertEquals(Instant.EPOCH, then);
         } finally {
             cluster.close();
         }
@@ -1277,47 +1197,25 @@
         assumeNeo4jIsPresent();
 
         final Cluster cluster = TestClientFactory.open();
-<<<<<<< HEAD
-        final Client sessionClient = cluster.connect(name.getMethodName());
-        final Client sessionlessClient = cluster.connect();
-
-        //open transaction in session, then add vertex and commit
-        sessionClient.submit("g.tx().open()").all().get();
-        final Vertex vertexBeforeTx = sessionClient.submit("v=g.addV(\"person\").property(\"name\",\"stephen\").next()").all().get().get(0).getVertex();
-        assertEquals("person", vertexBeforeTx.label());
-        sessionClient.submit("g.tx().commit()").all().get();
-
-        // check that session transaction is closed
-        final boolean isOpen = sessionClient.submit("g.tx().isOpen()").all().get().get(0).getBoolean();
-        assertTrue("Transaction should be closed", !isOpen);
-
-        //run a sessionless read
-        sessionlessClient.submit("g.V()").all().get();
-
-        // check that session transaction is still closed
-        final boolean isOpenAfterSessionless = sessionClient.submit("g.tx().isOpen()").all().get().get(0).getBoolean();
-        assertTrue("Transaction should stil be closed", !isOpenAfterSessionless);
-=======
         try {
             final Client sessionClient = cluster.connect(name.getMethodName());
             final Client sessionlessClient = cluster.connect();
 
             //open transaction in session, then add vertex and commit
-            sessionClient.submit("graph.tx().open()").all().get();
-            final Vertex vertexBeforeTx = sessionClient.submit("v=graph.addVertex(\"name\",\"stephen\")").all().get().get(0).getVertex();
-            assertEquals("stephen", vertexBeforeTx.values("name").next());
-            sessionClient.submit("graph.tx().commit()").all().get();
+            sessionClient.submit("g.tx().open()").all().get();
+            final Vertex vertexBeforeTx = sessionClient.submit("v=g.addV(\"person\").property(\"name\",\"stephen\").next()").all().get().get(0).getVertex();
+            assertEquals("person", vertexBeforeTx.label());
+            sessionClient.submit("g.tx().commit()").all().get();
 
             // check that session transaction is closed
-            final boolean isOpen = sessionClient.submit("graph.tx().isOpen()").all().get().get(0).getBoolean();
+            final boolean isOpen = sessionClient.submit("g.tx().isOpen()").all().get().get(0).getBoolean();
             assertTrue("Transaction should be closed", !isOpen);
 
             //run a sessionless read
-            sessionlessClient.submit("graph.traversal().V()").all().get();
->>>>>>> d5d850c8
+            sessionlessClient.submit("g.V()").all().get();
 
             // check that session transaction is still closed
-            final boolean isOpenAfterSessionless = sessionClient.submit("graph.tx().isOpen()").all().get().get(0).getBoolean();
+            final boolean isOpenAfterSessionless = sessionClient.submit("g.tx().isOpen()").all().get().get(0).getBoolean();
             assertTrue("Transaction should stil be closed", !isOpenAfterSessionless);
         } finally {
             cluster.close();
@@ -1546,8 +1444,54 @@
     public void shouldAliasTraversalSourceVariables() throws Exception {
         final Cluster cluster = TestClientFactory.build().serializer(Serializers.GRYO_V3D0).create();
         final Client client = cluster.connect();
-        try {
-<<<<<<< HEAD
+        try {    
+            try {
+                client.submit("g.addV().property('name','stephen')").all().get().get(0).getVertex();
+                fail("Should have tossed an exception because \"g\" is readonly in this context");
+            } catch (Exception ex) {
+                final Throwable root = ExceptionUtils.getRootCause(ex);
+                assertThat(root, instanceOf(ResponseException.class));
+                final ResponseException re = (ResponseException) root;
+                assertEquals(ResponseStatusCode.SERVER_ERROR_EVALUATION, re.getResponseStatusCode());
+            }
+
+            final Client clientAliased = client.alias("g1");
+            final Vertex v = clientAliased.submit("g.addV().property('name','jason')").all().get().get(0).getVertex();
+            assertEquals("jason", v.value("name"));
+        } finally {
+            cluster.close();
+        }
+    }
+
+    @Test
+    public void shouldAliasGraphVariablesInSession() throws Exception {
+        final Cluster cluster = TestClientFactory.build().serializer(Serializers.GRYO_V3D0).create();
+        final Client client = cluster.connect(name.getMethodName());
+
+        try {
+            client.submit("g.addVertex('name','stephen');").all().get().get(0).getVertex();
+            fail("Should have tossed an exception because \"g\" does not have the addVertex method under default config");
+        } catch (Exception ex) {
+            final Throwable root = ExceptionUtils.getRootCause(ex);
+            assertThat(root, instanceOf(ResponseException.class));
+            final ResponseException re = (ResponseException) root;
+            assertEquals(ResponseStatusCode.SERVER_ERROR_EVALUATION, re.getResponseStatusCode());
+        }
+
+        final Client aliased = client.alias("graph");
+        assertEquals("jason", aliased.submit("n='jason'").all().get().get(0).getString());
+        final Vertex v = aliased.submit("g.addVertex('name',n)").all().get().get(0).getVertex();
+        assertEquals("jason", v.value("name"));
+
+        cluster.close();
+    }
+
+    @Test
+    public void shouldAliasTraversalSourceVariablesInSession() throws Exception {
+        final Cluster cluster = TestClientFactory.build().serializer(Serializers.GRYO_V3D0).create();
+        final Client client = cluster.connect(name.getMethodName());
+
+        try {
             client.submit("g.addV().property('name','stephen')").all().get().get(0).getVertex();
             fail("Should have tossed an exception because \"g\" is readonly in this context");
         } catch (Exception ex) {
@@ -1556,64 +1500,6 @@
             final ResponseException re = (ResponseException) root;
             assertEquals(ResponseStatusCode.SERVER_ERROR_EVALUATION, re.getResponseStatusCode());
         }
-=======
->>>>>>> d5d850c8
-
-            try {
-                client.submit("g.addV().property('name','stephen')").all().get().get(0).getVertex();
-                fail("Should have tossed an exception because \"g\" is readonly in this context");
-            } catch (Exception ex) {
-                final Throwable root = ExceptionUtils.getRootCause(ex);
-                assertThat(root, instanceOf(ResponseException.class));
-                final ResponseException re = (ResponseException) root;
-                assertEquals(ResponseStatusCode.SERVER_ERROR_SCRIPT_EVALUATION, re.getResponseStatusCode());
-            }
-
-            final Client clientAliased = client.alias("g1");
-            final Vertex v = clientAliased.submit("g.addV().property('name','jason')").all().get().get(0).getVertex();
-            assertEquals("jason", v.value("name"));
-        } finally {
-            cluster.close();
-        }
-    }
-
-    @Test
-    public void shouldAliasGraphVariablesInSession() throws Exception {
-        final Cluster cluster = TestClientFactory.build().serializer(Serializers.GRYO_V3D0).create();
-        final Client client = cluster.connect(name.getMethodName());
-
-        try {
-            client.submit("g.addVertex('name','stephen');").all().get().get(0).getVertex();
-            fail("Should have tossed an exception because \"g\" does not have the addVertex method under default config");
-        } catch (Exception ex) {
-            final Throwable root = ExceptionUtils.getRootCause(ex);
-            assertThat(root, instanceOf(ResponseException.class));
-            final ResponseException re = (ResponseException) root;
-            assertEquals(ResponseStatusCode.SERVER_ERROR_EVALUATION, re.getResponseStatusCode());
-        }
-
-        final Client aliased = client.alias("graph");
-        assertEquals("jason", aliased.submit("n='jason'").all().get().get(0).getString());
-        final Vertex v = aliased.submit("g.addVertex('name',n)").all().get().get(0).getVertex();
-        assertEquals("jason", v.value("name"));
-
-        cluster.close();
-    }
-
-    @Test
-    public void shouldAliasTraversalSourceVariablesInSession() throws Exception {
-        final Cluster cluster = TestClientFactory.build().serializer(Serializers.GRYO_V3D0).create();
-        final Client client = cluster.connect(name.getMethodName());
-
-        try {
-            client.submit("g.addV().property('name','stephen')").all().get().get(0).getVertex();
-            fail("Should have tossed an exception because \"g\" is readonly in this context");
-        } catch (Exception ex) {
-            final Throwable root = ExceptionUtils.getRootCause(ex);
-            assertThat(root, instanceOf(ResponseException.class));
-            final ResponseException re = (ResponseException) root;
-            assertEquals(ResponseStatusCode.SERVER_ERROR_EVALUATION, re.getResponseStatusCode());
-        }
 
         final Client clientAliased = client.alias("g1");
         assertEquals("jason", clientAliased.submit("n='jason'").all().get().get(0).getString());
