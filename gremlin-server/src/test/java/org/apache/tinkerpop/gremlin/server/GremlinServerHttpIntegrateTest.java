/*
 * Licensed to the Apache Software Foundation (ASF) under one
 * or more contributor license agreements.  See the NOTICE file
 * distributed with this work for additional information
 * regarding copyright ownership.  The ASF licenses this file
 * to you under the Apache License, Version 2.0 (the
 * "License"); you may not use this file except in compliance
 * with the License.  You may obtain a copy of the License at
 *
 * http://www.apache.org/licenses/LICENSE-2.0
 *
 * Unless required by applicable law or agreed to in writing,
 * software distributed under the License is distributed on an
 * "AS IS" BASIS, WITHOUT WARRANTIES OR CONDITIONS OF ANY
 * KIND, either express or implied.  See the License for the
 * specific language governing permissions and limitations
 * under the License.
 */
package org.apache.tinkerpop.gremlin.server;

import org.apache.commons.lang3.RandomStringUtils;
import org.apache.http.HttpHeaders;
import org.apache.tinkerpop.gremlin.util.message.ResponseMessage;
import org.apache.tinkerpop.gremlin.util.ser.GraphBinaryMessageSerializerV1;
import org.apache.tinkerpop.gremlin.util.Tokens;
import org.apache.tinkerpop.gremlin.util.ser.GraphSONMessageSerializerV1;
import org.apache.tinkerpop.gremlin.util.ser.GraphSONMessageSerializerV2;
import org.apache.tinkerpop.gremlin.util.ser.GraphSONMessageSerializerV3;
import org.apache.tinkerpop.gremlin.util.ser.GraphSONUntypedMessageSerializerV1;
import org.apache.tinkerpop.gremlin.util.ser.GraphSONUntypedMessageSerializerV2;
import org.apache.tinkerpop.gremlin.util.ser.SerTokens;
import org.apache.tinkerpop.gremlin.server.auth.SimpleAuthenticator;
import org.apache.tinkerpop.gremlin.server.channel.HttpChannelizer;
import org.apache.http.Consts;
import org.apache.http.client.methods.CloseableHttpResponse;
import org.apache.http.client.methods.HttpGet;
import org.apache.http.client.methods.HttpPost;
import org.apache.http.entity.StringEntity;
import org.apache.http.impl.client.CloseableHttpClient;
import org.apache.http.impl.client.HttpClients;
import org.apache.http.util.EntityUtils;
import org.apache.tinkerpop.gremlin.server.handler.SaslAndHttpBasicAuthenticationHandler;
import org.apache.tinkerpop.gremlin.structure.Vertex;
import org.apache.tinkerpop.gremlin.structure.io.binary.TypeSerializerRegistry;
import org.apache.tinkerpop.gremlin.structure.io.graphson.GraphSONTokens;
import org.apache.tinkerpop.shaded.jackson.databind.JsonNode;
import org.apache.tinkerpop.shaded.jackson.databind.ObjectMapper;
import org.junit.Test;

import java.time.Instant;
import java.util.Base64;
import java.util.HashMap;
import java.util.List;
import java.util.Map;
import java.util.concurrent.Callable;
import java.util.concurrent.Executors;
import java.util.concurrent.Future;
import java.util.concurrent.ScheduledExecutorService;
import java.util.concurrent.TimeUnit;

import static org.hamcrest.MatcherAssert.assertThat;
import static org.hamcrest.core.Is.is;
import static org.hamcrest.core.IsInstanceOf.instanceOf;
import static org.hamcrest.core.StringContains.containsString;
import static org.hamcrest.core.StringRegularExpression.matchesRegex;
import static org.hamcrest.core.StringStartsWith.startsWith;
import static org.junit.Assert.assertEquals;

/**
 * Integration tests for server-side settings and processing.
 *
 * @author Stephen Mallette (http://stephen.genoprime.com)
 */
public class GremlinServerHttpIntegrateTest extends AbstractGremlinServerIntegrationTest {
    private final ObjectMapper mapper = new ObjectMapper();

    private final Base64.Encoder encoder = Base64.getUrlEncoder();

    /**
     * Configure specific Gremlin Server settings for specific tests.
     */
    @Override
    public Settings overrideSettings(final Settings settings) {
        settings.channelizer = HttpChannelizer.class.getName();
        final String nameOfTest = name.getMethodName();
        switch (nameOfTest) {
            case "should413OnPostWithResultTooLarge":
                settings.maxContentLength = 31;
                break;
            case "should200OnPOSTTransactionalGraph":
                tryIncludeNeo4jGraph(settings);
                break;
            case "should200OnPOSTTransactionalGraphInStrictMode":
                tryIncludeNeo4jGraph(settings);
                settings.strictTransactionManagement = true;
                break;
            case "should200OnPOSTWithGraphSON1d0AcceptHeaderDefaultResultToJson":
                settings.serializers.clear();
                final Settings.SerializerSettings serializerSettingsV1 = new Settings.SerializerSettings();
                serializerSettingsV1.className = GraphSONUntypedMessageSerializerV1.class.getName();
                settings.serializers.add(serializerSettingsV1);
                break;
            case "should200OnPOSTWithGraphSON2d0AcceptHeaderDefaultResultToJson":
                settings.serializers.clear();
                final Settings.SerializerSettings serializerSettingsV2 = new Settings.SerializerSettings();
                serializerSettingsV2.className = GraphSONMessageSerializerV2.class.getName();
                settings.serializers.add(serializerSettingsV2);
                break;
            case "should200OnPOSTWithGraphSON3d0AcceptHeaderDefaultResultToJson":
                settings.serializers.clear();
                final Settings.SerializerSettings serializerSettingsV3 = new Settings.SerializerSettings();
                serializerSettingsV3.className = GraphSONMessageSerializerV3.class.getName();
                settings.serializers.add(serializerSettingsV3);
                break;
            case "should200OnPOSTWithAnyGraphSONAcceptHeaderDefaultResultToJson":
                settings.serializers.clear();
<<<<<<< HEAD
                final Settings.SerializerSettings serializerSettingsSparseV1 = new Settings.SerializerSettings();
                serializerSettingsSparseV1.className = GraphSONUntypedMessageSerializerV1.class.getName();
                settings.serializers.add(serializerSettingsSparseV1);
=======
                final Settings.SerializerSettings serializerSettingsUntypedV1 = new Settings.SerializerSettings();
                serializerSettingsUntypedV1.className = GraphSONUntypedMessageSerializerV1d0.class.getName();
                settings.serializers.add(serializerSettingsUntypedV1);
>>>>>>> 6593c623
                final Settings.SerializerSettings serializerSettingsTypedV1 = new Settings.SerializerSettings();
                serializerSettingsTypedV1.className = GraphSONMessageSerializerV1.class.getName();
                settings.serializers.add(serializerSettingsTypedV1);
<<<<<<< HEAD
                final Settings.SerializerSettings serializerSettingsSparseV2 = new Settings.SerializerSettings();
                serializerSettingsSparseV2.className = GraphSONUntypedMessageSerializerV2.class.getName();
                settings.serializers.add(serializerSettingsSparseV2);
=======
                final Settings.SerializerSettings serializerSettingsUntypedV2 = new Settings.SerializerSettings();
                serializerSettingsUntypedV2.className = GraphSONUntypedMessageSerializerV2d0.class.getName();
                settings.serializers.add(serializerSettingsUntypedV2);
>>>>>>> 6593c623
                final Settings.SerializerSettings serializerSettingsTypedV2 = new Settings.SerializerSettings();
                serializerSettingsTypedV2.className = GraphSONMessageSerializerV2.class.getName();
                settings.serializers.add(serializerSettingsTypedV2);
                final Settings.SerializerSettings serializerSettingsTypedV3 = new Settings.SerializerSettings();
                serializerSettingsTypedV3.className = GraphSONMessageSerializerV3.class.getName();
                settings.serializers.add(serializerSettingsTypedV3);
                break;
            case "should401OnGETWithNoAuthorizationHeader":
            case "should401OnPOSTWithNoAuthorizationHeader":
            case "should401OnGETWithBadAuthorizationHeader":
            case "should401OnPOSTWithBadAuthorizationHeader":
            case "should401OnGETWithBadEncodedAuthorizationHeader":
            case "should401OnPOSTWithBadEncodedAuthorizationHeader":
            case "should401OnGETWithInvalidPasswordAuthorizationHeader":
            case "should401OnPOSTWithInvalidPasswordAuthorizationHeader":
            case "should200OnGETWithAuthorizationHeader":
            case "should200OnPOSTWithAuthorizationHeaderExplicitHandlerSetting":
                configureForAuthenticationWithHandlerClass(settings);
                break;
            case "should200OnPOSTWithAuthorizationHeader":
                configureForAuthentication(settings);
                break;
            case "should500OnGETWithEvaluationTimeout":
                settings.evaluationTimeout = 5000;
                settings.gremlinPool = 1;
                break;
        }
        return settings;
    }

    private void configureForAuthentication(final Settings settings) {
        final Settings.AuthenticationSettings authSettings = new Settings.AuthenticationSettings();
        authSettings.authenticator = SimpleAuthenticator.class.getName();
        authSettings.authenticationHandler = SaslAndHttpBasicAuthenticationHandler.class.getName();

        // use a credentials graph with two users in it: stephen/password and marko/rainbow-dash
        final Map<String,Object> authConfig = new HashMap<>();
        authConfig.put(SimpleAuthenticator.CONFIG_CREDENTIALS_DB, "conf/tinkergraph-credentials.properties");

        authSettings.config = authConfig;
        settings.authentication = authSettings;
    }

    private void configureForAuthenticationWithHandlerClass(final Settings settings) {
        final Settings.AuthenticationSettings authSettings = new Settings.AuthenticationSettings();
        authSettings.authenticator = SimpleAuthenticator.class.getName();

        //Add basic auth handler to make sure the reflection code path works.
        authSettings.authenticationHandler = SaslAndHttpBasicAuthenticationHandler.class.getName();

        // use a credentials graph with two users in it: stephen/password and marko/rainbow-dash
        final Map<String,Object> authConfig = new HashMap<>();
        authConfig.put(SimpleAuthenticator.CONFIG_CREDENTIALS_DB, "conf/tinkergraph-credentials.properties");

        authSettings.config = authConfig;
        settings.authentication = authSettings;
    }

    @Test
    public void should413OnPostWithResultTooLarge() throws Exception {
        final CloseableHttpClient httpclient = HttpClients.createDefault();
        final HttpPost httppost = new HttpPost(TestClientFactory.createURLString());
        httppost.addHeader("Content-Type", "application/json");
        final String bigPost = RandomStringUtils.random(32);
        httppost.setEntity(new StringEntity("{\"gremlin\":\""+ bigPost + "\", \"bindings\":{\"x\":\"10\"}}", Consts.UTF_8));

        try (final CloseableHttpResponse response = httpclient.execute(httppost)) {
            assertEquals(413, response.getStatusLine().getStatusCode());
        }
    }

    @Test
    public void should401OnGETWithNoAuthorizationHeader() throws Exception {
        final CloseableHttpClient httpclient = HttpClients.createDefault();
        final HttpGet httpget = new HttpGet(TestClientFactory.createURLString("?gremlin=2-1"));

        try (final CloseableHttpResponse response = httpclient.execute(httpget)) {
            assertEquals(401, response.getStatusLine().getStatusCode());
        }
    }

    @Test
    public void should401OnPOSTWithNoAuthorizationHeader() throws Exception {
        final CloseableHttpClient httpclient = HttpClients.createDefault();
        final HttpPost httppost = new HttpPost(TestClientFactory.createURLString());
        httppost.addHeader("Content-Type", "application/json");
        httppost.setEntity(new StringEntity("{\"gremlin\":\"2-1\"}", Consts.UTF_8));

        try (final CloseableHttpResponse response = httpclient.execute(httppost)) {
            assertEquals(401, response.getStatusLine().getStatusCode());
        }
    }

    @Test
    public void should401OnGETWithBadAuthorizationHeader() throws Exception {
        final CloseableHttpClient httpclient = HttpClients.createDefault();
        final HttpGet httpget = new HttpGet(TestClientFactory.createURLString("?gremlin=2-1"));
        httpget.addHeader("Authorization", "not-base-64-encoded");

        try (final CloseableHttpResponse response = httpclient.execute(httpget)) {
            assertEquals(401, response.getStatusLine().getStatusCode());
        }
    }

    @Test
    public void should401OnPOSTWithBadAuthorizationHeader() throws Exception {
        final CloseableHttpClient httpclient = HttpClients.createDefault();
        final HttpPost httppost = new HttpPost(TestClientFactory.createURLString());
        httppost.addHeader("Content-Type", "application/json");
        httppost.addHeader("Authorization", "not-base-64-encoded");
        httppost.setEntity(new StringEntity("{\"gremlin\":\"2-1\"}", Consts.UTF_8));

        try (final CloseableHttpResponse response = httpclient.execute(httppost)) {
            assertEquals(401, response.getStatusLine().getStatusCode());
        }
    }

    @Test
    public void should401OnGETWithBadEncodedAuthorizationHeader() throws Exception {
        final CloseableHttpClient httpclient = HttpClients.createDefault();
        final HttpGet httpget = new HttpGet(TestClientFactory.createURLString("?gremlin=2-1"));
        httpget.addHeader("Authorization", "Basic: not-base-64-encoded");

        try (final CloseableHttpResponse response = httpclient.execute(httpget)) {
            assertEquals(401, response.getStatusLine().getStatusCode());
        }
    }

    @Test
    public void should401OnPOSTWithBadEncodedAuthorizationHeader() throws Exception {
        final CloseableHttpClient httpclient = HttpClients.createDefault();
        final HttpPost httppost = new HttpPost(TestClientFactory.createURLString());
        httppost.addHeader("Content-Type", "application/json");
        httppost.addHeader("Authorization", "Basic: not-base-64-encoded");
        httppost.setEntity(new StringEntity("{\"gremlin\":\"2-1\"}", Consts.UTF_8));

        try (final CloseableHttpResponse response = httpclient.execute(httppost)) {
            assertEquals(401, response.getStatusLine().getStatusCode());
        }
    }

    @Test
    public void should401OnGETWithInvalidPasswordAuthorizationHeader() throws Exception {
        final CloseableHttpClient httpclient = HttpClients.createDefault();
        final HttpGet httpget = new HttpGet(TestClientFactory.createURLString("?gremlin=2-1"));
        httpget.addHeader("Authorization", "Basic " + encoder.encodeToString("stephen:not-my-password".getBytes()));

        try (final CloseableHttpResponse response = httpclient.execute(httpget)) {
            assertEquals(401, response.getStatusLine().getStatusCode());
        }
    }

    @Test
    public void should401OnPOSTWithInvalidPasswordAuthorizationHeader() throws Exception {
        final CloseableHttpClient httpclient = HttpClients.createDefault();
        final HttpPost httppost = new HttpPost(TestClientFactory.createURLString());
        httppost.addHeader("Content-Type", "application/json");
        httppost.addHeader("Authorization", "Basic " + encoder.encodeToString("stephen:not-my-password".getBytes()));
        httppost.setEntity(new StringEntity("{\"gremlin\":\"2-1\"}", Consts.UTF_8));

        try (final CloseableHttpResponse response = httpclient.execute(httppost)) {
            assertEquals(401, response.getStatusLine().getStatusCode());
        }
    }

    @Test
    public void should200OnGETWithAuthorizationHeader() throws Exception {
        final CloseableHttpClient httpclient = HttpClients.createDefault();
        final HttpGet httpget = new HttpGet(TestClientFactory.createURLString("?gremlin=2-1"));
        httpget.addHeader("Authorization", "Basic " + encoder.encodeToString("stephen:password".getBytes()));

        try (final CloseableHttpResponse response = httpclient.execute(httpget)) {
            assertEquals(200, response.getStatusLine().getStatusCode());
            assertEquals("application/json", response.getEntity().getContentType().getValue());
            final String json = EntityUtils.toString(response.getEntity());
            final JsonNode node = mapper.readTree(json);
            assertEquals(1, node.get("result").get("data").get(GraphSONTokens.VALUEPROP).get(0).get(GraphSONTokens.VALUEPROP).intValue());
        }
    }

    @Test
    public void should200OnPOSTWithAuthorizationHeader() throws Exception {
        final CloseableHttpClient httpclient = HttpClients.createDefault();
        final HttpPost httppost = new HttpPost(TestClientFactory.createURLString());
        httppost.addHeader("Content-Type", "application/json");
        httppost.addHeader("Authorization", "Basic " + encoder.encodeToString("stephen:password".getBytes()));
        httppost.setEntity(new StringEntity("{\"gremlin\":\"2-1\"}", Consts.UTF_8));

        try (final CloseableHttpResponse response = httpclient.execute(httppost)) {
            assertEquals(200, response.getStatusLine().getStatusCode());
            assertEquals("application/json", response.getEntity().getContentType().getValue());
            final String json = EntityUtils.toString(response.getEntity());
            final JsonNode node = mapper.readTree(json);
            assertEquals(1, node.get("result").get("data").get(GraphSONTokens.VALUEPROP).get(0).get(GraphSONTokens.VALUEPROP).intValue());
        }
    }

    @Test
    public void should200OnPOSTWithAuthorizationHeaderExplicitHandlerSetting() throws Exception {
        final CloseableHttpClient httpclient = HttpClients.createDefault();
        final HttpPost httppost = new HttpPost(TestClientFactory.createURLString());
        httppost.addHeader("Content-Type", "application/json");
        httppost.addHeader("Authorization", "Basic " + encoder.encodeToString("stephen:password".getBytes()));
        httppost.setEntity(new StringEntity("{\"gremlin\":\"2-1\"}", Consts.UTF_8));

        try (final CloseableHttpResponse response = httpclient.execute(httppost)) {
            assertEquals(200, response.getStatusLine().getStatusCode());
            assertEquals("application/json", response.getEntity().getContentType().getValue());
            final String json = EntityUtils.toString(response.getEntity());
            final JsonNode node = mapper.readTree(json);
            assertEquals(1, node.get("result").get("data").get(GraphSONTokens.VALUEPROP).get(0).get(GraphSONTokens.VALUEPROP).intValue());
        }
    }

    @Test
    public void should200OnGETWithGremlinQueryStringArgumentWithBindingsAndFunction() throws Exception {
        final CloseableHttpClient httpclient = HttpClients.createDefault();
        final HttpGet httpget = new HttpGet(TestClientFactory.createURLString("?gremlin=addItUp(Integer.parseInt(x),Integer.parseInt(y))&bindings.x=10&bindings.y=10"));

        try (final CloseableHttpResponse response = httpclient.execute(httpget)) {
            assertEquals(200, response.getStatusLine().getStatusCode());
            assertEquals("application/json", response.getEntity().getContentType().getValue());
            final String json = EntityUtils.toString(response.getEntity());
            final JsonNode node = mapper.readTree(json);
            assertEquals(20, node.get("result").get("data").get(GraphSONTokens.VALUEPROP).get(0).get(GraphSONTokens.VALUEPROP).intValue());
        }
    }

    @Test
    public void should200OnGETOverGremlinLangWithGremlinQueryStringArgumentWithIteratorResult() throws Exception {
        final CloseableHttpClient httpclient = HttpClients.createDefault();
        final HttpGet httpget = new HttpGet(TestClientFactory.createURLString("?gremlin=g.inject(111)&language=gremlin-lang"));

        try (final CloseableHttpResponse response = httpclient.execute(httpget)) {
            assertEquals(200, response.getStatusLine().getStatusCode());
            assertEquals("application/json", response.getEntity().getContentType().getValue());
            final String json = EntityUtils.toString(response.getEntity());
            final JsonNode node = mapper.readTree(json);
            assertEquals(111, node.get("result").get("data").get(GraphSONTokens.VALUEPROP).get(0).get(GraphSONTokens.VALUEPROP).intValue());
        }
    }

    @Test
    public void should200OnGETWithGremlinQueryStringArgumentWithIteratorResult() throws Exception {
        final CloseableHttpClient httpclient = HttpClients.createDefault();
        final HttpGet httpget = new HttpGet(TestClientFactory.createURLString("?gremlin=gclassic.V()"));

        try (final CloseableHttpResponse response = httpclient.execute(httpget)) {
            assertEquals(200, response.getStatusLine().getStatusCode());
            assertEquals("application/json", response.getEntity().getContentType().getValue());
            final String json = EntityUtils.toString(response.getEntity());
            final JsonNode node = mapper.readTree(json);
            assertEquals(6, node.get("result").get("data").get(GraphSONTokens.VALUEPROP).size());
        }
    }

    @Test
    public void should200OnGETWithGremlinQueryStringArgumentWithIteratorResultGraphBinary() throws Exception {
        final CloseableHttpClient httpclient = HttpClients.createDefault();
        final HttpGet httpget = new HttpGet(TestClientFactory.createURLString("?gremlin=gclassic.V()"));
        final String mime = SerTokens.MIME_GRAPHBINARY_V1;
        httpget.addHeader("Accept", mime);

        try (final CloseableHttpResponse response = httpclient.execute(httpget)) {
            assertEquals(200, response.getStatusLine().getStatusCode());
            assertEquals(mime, response.getEntity().getContentType().getValue());
            final String base64 = EntityUtils.toString(response.getEntity());
            final GraphBinaryMessageSerializerV1 serializer = new GraphBinaryMessageSerializerV1(TypeSerializerRegistry.INSTANCE);
            final ResponseMessage msg = serializer.deserializeResponse(base64);
            final List<Object> data = (List<Object>) msg.getResult().getData();
            assertEquals(6, data.size());
            for (Object o : data) {
                assertThat(o, instanceOf(Vertex.class));
            }
        }
    }

    @Test
    public void should200OnGETWithGremlinQueryStringArgumentWithIteratorResultGraphBinaryToString() throws Exception {
        final CloseableHttpClient httpclient = HttpClients.createDefault();
        final HttpGet httpget = new HttpGet(TestClientFactory.createURLString("?gremlin=gclassic.V()"));
        final String mime = SerTokens.MIME_GRAPHBINARY_V1 + "-stringd";
        httpget.addHeader("Accept", mime);

        try (final CloseableHttpResponse response = httpclient.execute(httpget)) {
            assertEquals(200, response.getStatusLine().getStatusCode());
            assertEquals(mime, response.getEntity().getContentType().getValue());
            final String base64 = EntityUtils.toString(response.getEntity());
            final GraphBinaryMessageSerializerV1 serializer = new GraphBinaryMessageSerializerV1(TypeSerializerRegistry.INSTANCE);
            final ResponseMessage msg = serializer.deserializeResponse(base64);
            final List<Object> data = (List<Object>) msg.getResult().getData();
            assertEquals(6, data.size());
            for (Object o : data) {
                assertThat(o, instanceOf(String.class));
                assertThat((String) o, matchesRegex("v\\[\\d\\]"));
            }
        }
    }

    @Test
    public void should200OnGETWithGremlinQueryStringArgumentWithIteratorResultTextPlain() throws Exception {
        final CloseableHttpClient httpclient = HttpClients.createDefault();
        final HttpGet httpget = new HttpGet(TestClientFactory.createURLString("?gremlin=gclassic.V()"));
        final String mime = "text/plain";
        httpget.addHeader("Accept", mime);

        try (final CloseableHttpResponse response = httpclient.execute(httpget)) {
            assertEquals(200, response.getStatusLine().getStatusCode());
            assertEquals(mime, response.getEntity().getContentType().getValue());
            final String text = EntityUtils.toString(response.getEntity());
            final String[] split = text.split(System.lineSeparator());
            assertEquals(6, split.length);
            for (String line : split) {
                assertThat(line, matchesRegex("==>v\\[\\d\\]"));
            }
        }
    }

    @Test
    public void should200OnGETWithGremlinQueryStringArgument() throws Exception {
        final CloseableHttpClient httpclient = HttpClients.createDefault();
        final HttpGet httpget = new HttpGet(TestClientFactory.createURLString("?gremlin=2-1"));

        try (final CloseableHttpResponse response = httpclient.execute(httpget)) {
            assertEquals(200, response.getStatusLine().getStatusCode());
            assertEquals("application/json", response.getEntity().getContentType().getValue());
            final String json = EntityUtils.toString(response.getEntity());
            final JsonNode node = mapper.readTree(json);
            assertEquals(1, node.get("result").get("data").get(GraphSONTokens.VALUEPROP).get(0).get(GraphSONTokens.VALUEPROP).intValue());
        }
    }

    @Test
    public void should200OnGETWithGremlinQueryStringArgumentReturningVertex() throws Exception {
        final CloseableHttpClient httpclient = HttpClients.createDefault();
        final HttpGet httpget = new HttpGet(TestClientFactory.createURLString("?gremlin=graph.addVertex('name','stephen')"));

        try (final CloseableHttpResponse response = httpclient.execute(httpget)) {
            assertEquals(200, response.getStatusLine().getStatusCode());
            assertEquals("application/json", response.getEntity().getContentType().getValue());
            final String json = EntityUtils.toString(response.getEntity());
            final JsonNode node = mapper.readTree(json);
            assertEquals("stephen", node.get("result").get("data").get(GraphSONTokens.VALUEPROP).get(0).get(GraphSONTokens.VALUEPROP).get("properties").get("name").get(0).get(GraphSONTokens.VALUEPROP).get(GraphSONTokens.VALUE).asText());
        }
    }

    @Test
    public void should200OnGETWithGremlinQueryStringArgumentWithBindings() throws Exception {
        final CloseableHttpClient httpclient = HttpClients.createDefault();
        final HttpGet httpget = new HttpGet(TestClientFactory.createURLString("?gremlin=Integer.parseInt(x)%2BInteger.parseInt(y)&bindings.x=10&bindings.y=10"));

        try (final CloseableHttpResponse response = httpclient.execute(httpget)) {
            assertEquals(200, response.getStatusLine().getStatusCode());
            assertEquals("application/json", response.getEntity().getContentType().getValue());
            final String json = EntityUtils.toString(response.getEntity());
            final JsonNode node = mapper.readTree(json);
            assertEquals(20, node.get("result").get("data").get(GraphSONTokens.VALUEPROP).get(0).get(GraphSONTokens.VALUEPROP).intValue());
        }
    }

    @Test
    public void should400OnGETWithNoGremlinQueryStringArgument() throws Exception {
        final CloseableHttpClient httpclient = HttpClients.createDefault();
        final HttpGet httpget = new HttpGet(TestClientFactory.createURLString());

        try (final CloseableHttpResponse response = httpclient.execute(httpget)) {
            assertEquals(400, response.getStatusLine().getStatusCode());
        }
    }

    @Test
    public void should200OnGETWithAnyAcceptHeaderDefaultResultToJson() throws Exception {
        final CloseableHttpClient httpclient = HttpClients.createDefault();
        final HttpGet httpget = new HttpGet(TestClientFactory.createURLString("?gremlin=2-1"));
        httpget.addHeader("Accept", "*/*");

        try (final CloseableHttpResponse response = httpclient.execute(httpget)) {
            assertEquals(200, response.getStatusLine().getStatusCode());
            assertEquals("application/json", response.getEntity().getContentType().getValue());
            final String json = EntityUtils.toString(response.getEntity());
            final JsonNode node = mapper.readTree(json);
            assertEquals(1, node.get("result").get("data").get(GraphSONTokens.VALUEPROP).get(0).get(GraphSONTokens.VALUEPROP).asInt());
        }
    }

    @Test
    public void should400OnGETWithBadAcceptHeader() throws Exception {
        final CloseableHttpClient httpclient = HttpClients.createDefault();
        final HttpGet httpget = new HttpGet(TestClientFactory.createURLString("?gremlin=2-1"));
        httpget.addHeader("Accept", "application/json+something-else-that-does-not-exist");

        try (final CloseableHttpResponse response = httpclient.execute(httpget)) {
            assertEquals(400, response.getStatusLine().getStatusCode());
        }
    }

    @Test
    public void should200OnPOSTWithGremlinJsonEndcodedBody() throws Exception {
        final CloseableHttpClient httpclient = HttpClients.createDefault();
        final HttpPost httppost = new HttpPost(TestClientFactory.createURLString());
        httppost.addHeader("Content-Type", "application/json");
        httppost.setEntity(new StringEntity("{\"gremlin\":\"2-1\"}", Consts.UTF_8));

        try (final CloseableHttpResponse response = httpclient.execute(httppost)) {
            assertEquals(200, response.getStatusLine().getStatusCode());
            assertEquals("application/json", response.getEntity().getContentType().getValue());
            final String json = EntityUtils.toString(response.getEntity());
            final JsonNode node = mapper.readTree(json);
            assertEquals(1, node.get("result").get("data").get(GraphSONTokens.VALUEPROP).get(0).get(GraphSONTokens.VALUEPROP).intValue());
        }
    }

    @Test
    public void should200OnPOSTWithGremlinJsonEndcodedBodyForJavaTime() throws Exception {
        // basic test of java.time.* serialization over JSON from the server perspective. more complete tests
        // exist in gremlin-core
        final CloseableHttpClient httpclient = HttpClients.createDefault();
        final HttpPost httppost = new HttpPost(TestClientFactory.createURLString());
        httppost.addHeader("Content-Type", "application/json");
        httppost.setEntity(new StringEntity("{\"gremlin\":\"java.time.Instant.MAX\"}", Consts.UTF_8));

        try (final CloseableHttpResponse response = httpclient.execute(httppost)) {
            assertEquals(200, response.getStatusLine().getStatusCode());
            assertEquals("application/json", response.getEntity().getContentType().getValue());
            final String json = EntityUtils.toString(response.getEntity());
            final JsonNode node = mapper.readTree(json);
            assertEquals(Instant.MAX, Instant.parse(node.get("result").get("data").get(GraphSONTokens.VALUEPROP).get(0).get(GraphSONTokens.VALUEPROP).asText()));
        }
    }

    @Test
    public void should200OnPOSTTransactionalGraph() throws Exception {
        assumeNeo4jIsPresent();

        final CloseableHttpClient httpclient = HttpClients.createDefault();
        final HttpPost httppost = new HttpPost(TestClientFactory.createURLString());
        httppost.addHeader("Content-Type", "application/json");
        httppost.setEntity(new StringEntity("{\"gremlin\":\"graph.addVertex('name','stephen');g.V().count()\"}", Consts.UTF_8));

        try (final CloseableHttpResponse response = httpclient.execute(httppost)) {
            assertEquals(200, response.getStatusLine().getStatusCode());
            assertEquals("application/json", response.getEntity().getContentType().getValue());
            final String json = EntityUtils.toString(response.getEntity());
            final JsonNode node = mapper.readTree(json);
            assertEquals(1, node.get("result").get("data").get(GraphSONTokens.VALUEPROP).get(0).get(GraphSONTokens.VALUEPROP).intValue());
        }

        final HttpGet httpget = new HttpGet(TestClientFactory.createURLString("?gremlin=g.V().count()"));
        httpget.addHeader("Accept", "application/json");

        // execute this a bunch of times so that there's a good chance a different thread on the server processes
        // the request
        for (int ix = 0; ix < 100; ix++) {
            try (final CloseableHttpResponse response = httpclient.execute(httpget)) {
                assertEquals(200, response.getStatusLine().getStatusCode());
                assertEquals("application/json", response.getEntity().getContentType().getValue());
                final String json = EntityUtils.toString(response.getEntity());
                final JsonNode node = mapper.readTree(json);
                assertEquals(1, node.get("result").get("data").get(GraphSONTokens.VALUEPROP).get(0).get(GraphSONTokens.VALUEPROP).intValue());
            }
        }
    }

    @Test
    public void should200OnPOSTTransactionalGraphInStrictMode() throws Exception {
        assumeNeo4jIsPresent();

        final CloseableHttpClient httpclient = HttpClients.createDefault();
        final HttpPost httppost = new HttpPost(TestClientFactory.createURLString());
        httppost.addHeader("Content-Type", "application/json");
        httppost.setEntity(new StringEntity("{\"gremlin\":\"g1.addV()\",\"aliases\":{\"g1\":\"g\"}}", Consts.UTF_8));

        try (final CloseableHttpResponse response = httpclient.execute(httppost)) {
            assertEquals(200, response.getStatusLine().getStatusCode());
            assertEquals("application/json", response.getEntity().getContentType().getValue());
            final String json = EntityUtils.toString(response.getEntity());
            final JsonNode node = mapper.readTree(json);
            assertEquals(1, node.get("result").get("data").get(GraphSONTokens.VALUEPROP).size());
        }
    }

    @Test
    public void should200OnPOSTWithGremlinJsonEndcodedBodyWithIteratorResult() throws Exception {
        final CloseableHttpClient httpclient = HttpClients.createDefault();
        final HttpPost httppost = new HttpPost(TestClientFactory.createURLString());
        httppost.addHeader("Content-Type", "application/json");
        httppost.setEntity(new StringEntity("{\"gremlin\":\"gclassic.V()\"}", Consts.UTF_8));

        try (final CloseableHttpResponse response = httpclient.execute(httppost)) {
            assertEquals(200, response.getStatusLine().getStatusCode());
            assertEquals("application/json", response.getEntity().getContentType().getValue());
            final String json = EntityUtils.toString(response.getEntity());
            final JsonNode node = mapper.readTree(json);
            assertEquals(6, node.get("result").get("data").get(GraphSONTokens.VALUEPROP).size());
        }
    }

    @Test
    public void should200OnPOSTWithGremlinJsonEndcodedBodyWithTinkerGraphResult() throws Exception {
        final CloseableHttpClient httpclient = HttpClients.createDefault();
        final HttpPost httppost = new HttpPost(TestClientFactory.createURLString());
        httppost.addHeader("Content-Type", "application/json");
        httppost.setEntity(new StringEntity("{\"gremlin\":\"org.apache.tinkerpop.gremlin.tinkergraph.structure.TinkerFactory.createModern()\"}", Consts.UTF_8));

        try (final CloseableHttpResponse response = httpclient.execute(httppost)) {
            assertEquals(200, response.getStatusLine().getStatusCode());
            assertEquals("application/json", response.getEntity().getContentType().getValue());
            final String json = EntityUtils.toString(response.getEntity());
            final JsonNode resultJson = mapper.readTree(json);
            final JsonNode data = resultJson.get("result").get("data");
            assertEquals(1, data.get(GraphSONTokens.VALUEPROP).size());

            assertEquals(6, data.get(GraphSONTokens.VALUEPROP).get(0).get(GraphSONTokens.VALUEPROP).get(GraphSONTokens.VERTICES).size());
            assertEquals(6, data.get(GraphSONTokens.VALUEPROP).get(0).get(GraphSONTokens.VALUEPROP).get(GraphSONTokens.EDGES).size());
        }
    }

    @Test
    public void should200OnPOSTWithGremlinJsonEndcodedBodyWithIteratorResultAndAliases() throws Exception {
        final CloseableHttpClient httpclient = HttpClients.createDefault();
        final HttpPost httppost = new HttpPost(TestClientFactory.createURLString());
        httppost.addHeader("Content-Type", "application/json");
        httppost.setEntity(new StringEntity("{\"gremlin\":\"g1.V()\",\"aliases\":{\"g1\":\"gclassic\"}}", Consts.UTF_8));

        try (final CloseableHttpResponse response = httpclient.execute(httppost)) {
            assertEquals(200, response.getStatusLine().getStatusCode());
            assertEquals("application/json", response.getEntity().getContentType().getValue());
            final String json = EntityUtils.toString(response.getEntity());
            final JsonNode node = mapper.readTree(json);
            assertEquals(6, node.get("result").get("data").get(GraphSONTokens.VALUEPROP).size());
        }
    }

    @Test
    public void should200OnPOSTWithGremlinJsonEndcodedBodyAndBindings() throws Exception {
        final CloseableHttpClient httpclient = HttpClients.createDefault();
        final HttpPost httppost = new HttpPost(TestClientFactory.createURLString());
        httppost.addHeader("Content-Type", "application/json");
        httppost.setEntity(new StringEntity("{\"gremlin\":\"x+y\", \"bindings\":{\"x\":10, \"y\":10}}", Consts.UTF_8));

        try (final CloseableHttpResponse response = httpclient.execute(httppost)) {
            assertEquals(200, response.getStatusLine().getStatusCode());
            assertEquals("application/json", response.getEntity().getContentType().getValue());
            final String json = EntityUtils.toString(response.getEntity());
            final JsonNode node = mapper.readTree(json);
            assertEquals(20, node.get("result").get("data").get(GraphSONTokens.VALUEPROP).get(0).get(GraphSONTokens.VALUEPROP).intValue());
        }
    }

    @Test
    public void should200OnPOSTWithGremlinJsonEndcodedBodyAndLongBindings() throws Exception {
        final CloseableHttpClient httpclient = HttpClients.createDefault();
        final HttpPost httppost = new HttpPost(TestClientFactory.createURLString());
        httppost.addHeader("Content-Type", "application/json");
        httppost.setEntity(new StringEntity("{\"gremlin\":\"x\", \"bindings\":{\"x\":10}}", Consts.UTF_8));

        try (final CloseableHttpResponse response = httpclient.execute(httppost)) {
            assertEquals(200, response.getStatusLine().getStatusCode());
            assertEquals("application/json", response.getEntity().getContentType().getValue());
            final String json = EntityUtils.toString(response.getEntity());
            final JsonNode node = mapper.readTree(json);
            assertEquals(10, node.get("result").get("data").get(GraphSONTokens.VALUEPROP).get(0).get(GraphSONTokens.VALUEPROP).intValue());
        }
    }

    @Test
    public void should200OnPOSTWithGremlinJsonEndcodedBodyAndDoubleBindings() throws Exception {
        final CloseableHttpClient httpclient = HttpClients.createDefault();
        final HttpPost httppost = new HttpPost(TestClientFactory.createURLString());
        httppost.addHeader("Content-Type", "application/json");
        httppost.setEntity(new StringEntity("{\"gremlin\":\"x\", \"bindings\":{\"x\":10.5}}", Consts.UTF_8));

        try (final CloseableHttpResponse response = httpclient.execute(httppost)) {
            assertEquals(200, response.getStatusLine().getStatusCode());
            assertEquals("application/json", response.getEntity().getContentType().getValue());
            final String json = EntityUtils.toString(response.getEntity());
            final JsonNode node = mapper.readTree(json);
            assertEquals(10.5d, node.get("result").get("data").get(GraphSONTokens.VALUEPROP).get(0).get(GraphSONTokens.VALUEPROP).doubleValue(), 0.0001);
        }
    }

    @Test
    public void should200OnPOSTWithGremlinJsonEndcodedBodyAndStringBindings() throws Exception {
        final CloseableHttpClient httpclient = HttpClients.createDefault();
        final HttpPost httppost = new HttpPost(TestClientFactory.createURLString());
        httppost.addHeader("Content-Type", "application/json");
        httppost.setEntity(new StringEntity("{\"gremlin\":\"x\", \"bindings\":{\"x\":\"10\"}}", Consts.UTF_8));

        try (final CloseableHttpResponse response = httpclient.execute(httppost)) {
            assertEquals(200, response.getStatusLine().getStatusCode());
            assertEquals("application/json", response.getEntity().getContentType().getValue());
            final String json = EntityUtils.toString(response.getEntity());
            final JsonNode node = mapper.readTree(json);
            assertEquals("10", node.get("result").get("data").get(GraphSONTokens.VALUEPROP).get(0).textValue());
        }
    }

    @Test
    public void should200OnPOSTWithGremlinJsonEndcodedBodyAndBooleanBindings() throws Exception {
        final CloseableHttpClient httpclient = HttpClients.createDefault();
        final HttpPost httppost = new HttpPost(TestClientFactory.createURLString());
        httppost.addHeader("Content-Type", "application/json");
        httppost.setEntity(new StringEntity("{\"gremlin\":\"x\", \"bindings\":{\"x\":true}}", Consts.UTF_8));

        try (final CloseableHttpResponse response = httpclient.execute(httppost)) {
            assertEquals(200, response.getStatusLine().getStatusCode());
            assertEquals("application/json", response.getEntity().getContentType().getValue());
            final String json = EntityUtils.toString(response.getEntity());
            final JsonNode node = mapper.readTree(json);
            assertThat(node.get("result").get("data").get(GraphSONTokens.VALUEPROP).get(0).booleanValue(), is(true));
        }
    }

    @Test
    public void should200OnPOSTWithGremlinJsonEndcodedBodyAndNullBindings() throws Exception {
        final CloseableHttpClient httpclient = HttpClients.createDefault();
        final HttpPost httppost = new HttpPost(TestClientFactory.createURLString());
        httppost.addHeader("Content-Type", "application/json");
        httppost.setEntity(new StringEntity("{\"gremlin\":\"x\", \"bindings\":{\"x\":null}}", Consts.UTF_8));

        try (final CloseableHttpResponse response = httpclient.execute(httppost)) {
            assertEquals(200, response.getStatusLine().getStatusCode());
            assertEquals("application/json", response.getEntity().getContentType().getValue());
            final String json = EntityUtils.toString(response.getEntity());
            final JsonNode node = mapper.readTree(json);
            assertThat(node.get("result").get("data").get(GraphSONTokens.VALUEPROP).get(0).isNull(), is(true));
        }
    }

    @Test
    public void should200OnPOSTWithGremlinJsonEndcodedBodyAndArrayBindings() throws Exception {
        final CloseableHttpClient httpclient = HttpClients.createDefault();
        final HttpPost httppost = new HttpPost(TestClientFactory.createURLString());
        httppost.addHeader("Content-Type", "application/json");
        httppost.setEntity(new StringEntity("{\"gremlin\":\"x\", \"bindings\":{\"x\":[1,2,3]}}", Consts.UTF_8));

        try (final CloseableHttpResponse response = httpclient.execute(httppost)) {
            assertEquals(200, response.getStatusLine().getStatusCode());
            assertEquals("application/json", response.getEntity().getContentType().getValue());
            final String json = EntityUtils.toString(response.getEntity());
            final JsonNode node = mapper.readTree(json);
            assertThat(node.get("result").get("data").get(GraphSONTokens.VALUEPROP).isArray(), is(true));
            assertEquals(1, node.get("result").get("data").get(GraphSONTokens.VALUEPROP).get(0).get(GraphSONTokens.VALUEPROP).intValue());
            assertEquals(2, node.get("result").get("data").get(GraphSONTokens.VALUEPROP).get(1).get(GraphSONTokens.VALUEPROP).intValue());
            assertEquals(3, node.get("result").get("data").get(GraphSONTokens.VALUEPROP).get(2).get(GraphSONTokens.VALUEPROP).intValue());
        }
    }

    @Test
    public void should200OnPOSTWithGremlinJsonEndcodedBodyAndMapBindings() throws Exception {
        final CloseableHttpClient httpclient = HttpClients.createDefault();
        final HttpPost httppost = new HttpPost(TestClientFactory.createURLString());
        httppost.addHeader("Content-Type", "application/json");
        httppost.setEntity(new StringEntity("{\"gremlin\":\"x\", \"bindings\":{\"x\":{\"y\":1}}}", Consts.UTF_8));

        try (final CloseableHttpResponse response = httpclient.execute(httppost)) {
            assertEquals(200, response.getStatusLine().getStatusCode());
            assertEquals("application/json", response.getEntity().getContentType().getValue());
            final String json = EntityUtils.toString(response.getEntity());
            final JsonNode node = mapper.readTree(json);
            assertEquals("g:Map", node.get("result").get("data").get(GraphSONTokens.VALUEPROP).get(0).get("@type").asText());
            assertEquals(1, node.get("result").get("data").get(GraphSONTokens.VALUEPROP).get(0).get(GraphSONTokens.VALUEPROP).get(1).get(GraphSONTokens.VALUEPROP).asInt());
        }
    }

    @Test
    public void should400OnPOSTWithGremlinJsonEndcodedBodyAndBadBindings() throws Exception {
        final CloseableHttpClient httpclient = HttpClients.createDefault();
        final HttpPost httppost = new HttpPost(TestClientFactory.createURLString());
        httppost.addHeader("Content-Type", "application/json");
        httppost.setEntity(new StringEntity("{\"gremlin\":\"x+y\", \"bindings\":10}}", Consts.UTF_8));

        try (final CloseableHttpResponse response = httpclient.execute(httppost)) {
            assertEquals(400, response.getStatusLine().getStatusCode());
        }
    }

    @Test
    public void should400OnPOSTWithGremlinJsonEndcodedBodyWithNoGremlinKey() throws Exception {
        final CloseableHttpClient httpclient = HttpClients.createDefault();
        final HttpPost httppost = new HttpPost(TestClientFactory.createURLString());
        httppost.addHeader("Content-Type", "application/json");
        httppost.setEntity(new StringEntity("{\"gremadfadflin\":\"1-1\"}", Consts.UTF_8));

        try (final CloseableHttpResponse response = httpclient.execute(httppost)) {
            assertEquals(400, response.getStatusLine().getStatusCode());
        }
    }

    @Test
    public void should400OnPOSTWithBadAcceptHeader() throws Exception {
        final CloseableHttpClient httpclient = HttpClients.createDefault();
        final HttpPost httppost = new HttpPost(TestClientFactory.createURLString());
        httppost.addHeader("Content-Type", "application/json");
        httppost.addHeader("Accept", "application/json+something-else-that-does-not-exist");
        httppost.setEntity(new StringEntity("{\"gremlin\":\"1-1\"}", Consts.UTF_8));

        try (final CloseableHttpResponse response = httpclient.execute(httppost)) {
            assertEquals(400, response.getStatusLine().getStatusCode());
        }
    }

    @Test
    public void should200OnPOSTWithAnyAcceptHeaderDefaultResultToJson() throws Exception {
        final CloseableHttpClient httpclient = HttpClients.createDefault();
        final HttpPost httppost = new HttpPost(TestClientFactory.createURLString());
        httppost.addHeader("Content-Type", "application/json");
        httppost.addHeader("Accept", "*/*");
        httppost.setEntity(new StringEntity("{\"gremlin\":\"1-1\"}", Consts.UTF_8));

        try (final CloseableHttpResponse response = httpclient.execute(httppost)) {
            assertEquals(200, response.getStatusLine().getStatusCode());
            assertEquals("application/json", response.getEntity().getContentType().getValue());
            final String json = EntityUtils.toString(response.getEntity());
            final JsonNode node = mapper.readTree(json);
            assertEquals(0, node.get("result").get("data").get(GraphSONTokens.VALUEPROP).get(0).get(GraphSONTokens.VALUEPROP).asInt());
        }
    }

    @Test
    public void should200OnPOSTWithComplexAcceptHeaderDefaultResultToJson() throws Exception {
        final CloseableHttpClient httpclient = HttpClients.createDefault();
        final HttpPost httppost = new HttpPost(TestClientFactory.createURLString());
        httppost.addHeader("Content-Type", "*.*;q=0.8,application/xhtml");
        httppost.addHeader("Accept", "*/*");
        httppost.setEntity(new StringEntity("{\"gremlin\":\"1-1\"}", Consts.UTF_8));

        try (final CloseableHttpResponse response = httpclient.execute(httppost)) {
            assertEquals(200, response.getStatusLine().getStatusCode());
            assertEquals("application/json", response.getEntity().getContentType().getValue());
            final String json = EntityUtils.toString(response.getEntity());
            final JsonNode node = mapper.readTree(json);
            assertEquals(0, node.get("result").get("data").get(GraphSONTokens.VALUEPROP).get(0).get(GraphSONTokens.VALUEPROP).asInt());
        }
    }

    @Test
    public void should500OnGETWithGremlinEvalFailure() throws Exception {
        final CloseableHttpClient httpclient = HttpClients.createDefault();
        final HttpPost httppost = new HttpPost(TestClientFactory.createURLString());
        httppost.addHeader("Content-Type", "application/json");
        httppost.setEntity(new StringEntity("{\"gremlin\":\"1/0\"}", Consts.UTF_8));

        try (final CloseableHttpResponse response = httpclient.execute(httppost)) {
            assertEquals(500, response.getStatusLine().getStatusCode());
            final String json = EntityUtils.toString(response.getEntity());
            final JsonNode node = mapper.readTree(json);
            assertEquals("java.lang.ArithmeticException", node.get(Tokens.STATUS_ATTRIBUTE_EXCEPTIONS).get(0).asText());
            assertEquals(1, node.get(Tokens.STATUS_ATTRIBUTE_EXCEPTIONS).size());
            assertThat(node.get(Tokens.STATUS_ATTRIBUTE_STACK_TRACE).asText(), containsString("Division by zero"));
        }
    }

    @Test
    public void should200OnPOSTWithGraphSON1d0AcceptHeaderDefaultResultToJson() throws Exception {
        final CloseableHttpClient httpclient = HttpClients.createDefault();
        final HttpPost httppost = new HttpPost(TestClientFactory.createURLString());
        httppost.setEntity(new StringEntity("{\"gremlin\":\"1-1\"}", Consts.UTF_8));

        try (final CloseableHttpResponse response = httpclient.execute(httppost)) {
            assertEquals(200, response.getStatusLine().getStatusCode());
            assertEquals(SerTokens.MIME_JSON, response.getEntity().getContentType().getValue());
            final String json = EntityUtils.toString(response.getEntity());
            final JsonNode node = mapper.readTree(json);
            assertEquals(0, node.get("result").get("data").get(0).asInt());
        }
    }

    @Test
    public void should200OnPOSTWithGraphSON2d0AcceptHeaderDefaultResultToJson() throws Exception {
        final CloseableHttpClient httpclient = HttpClients.createDefault();
        final HttpPost httppost = new HttpPost(TestClientFactory.createURLString());
        httppost.setEntity(new StringEntity("{\"gremlin\":\"1-1\"}", Consts.UTF_8));

        try (final CloseableHttpResponse response = httpclient.execute(httppost)) {
            assertEquals(200, response.getStatusLine().getStatusCode());
            assertEquals(SerTokens.MIME_JSON, response.getEntity().getContentType().getValue());
            final String json = EntityUtils.toString(response.getEntity());
            final JsonNode node = mapper.readTree(json);
            assertEquals(0, node.get("result").get("data").get(0).asInt());
        }
    }

    @Test
    public void should200OnPOSTWithGraphSON3d0AcceptHeaderDefaultResultToJson() throws Exception {
        final CloseableHttpClient httpclient = HttpClients.createDefault();
        final HttpPost httppost = new HttpPost(TestClientFactory.createURLString());
        httppost.setEntity(new StringEntity("{\"gremlin\":\"1-1\"}", Consts.UTF_8));

        try (final CloseableHttpResponse response = httpclient.execute(httppost)) {
            assertEquals(200, response.getStatusLine().getStatusCode());
            assertEquals(SerTokens.MIME_JSON, response.getEntity().getContentType().getValue());
            final String json = EntityUtils.toString(response.getEntity());
            final JsonNode node = mapper.readTree(json);
            assertEquals(0, node.get("result").get("data").get(GraphSONTokens.VALUEPROP).get(0).get(GraphSONTokens.VALUEPROP).asInt());
        }
    }

    @Test
    public void should200OnPOSTWithAnyGraphSONAcceptHeaderDefaultResultToJson() throws Exception {
        final CloseableHttpClient httpclient = HttpClients.createDefault();
        final HttpPost httppost1 = new HttpPost(TestClientFactory.createURLString());
        httppost1.setHeader(HttpHeaders.CONTENT_TYPE, SerTokens.MIME_JSON);
        httppost1.setHeader(HttpHeaders.ACCEPT, SerTokens.MIME_JSON);
        httppost1.setEntity(new StringEntity("{\"gremlin\":\"1-1\"}", Consts.UTF_8));

        try (final CloseableHttpResponse response = httpclient.execute(httppost1)) {
            assertEquals(200, response.getStatusLine().getStatusCode());
            assertEquals(SerTokens.MIME_JSON, response.getEntity().getContentType().getValue());
            final String json = EntityUtils.toString(response.getEntity());
            final JsonNode node = mapper.readTree(json);
            assertEquals(0, node.get("result").get("data").get(0).asInt());
        }

<<<<<<< HEAD
        final HttpPost httppost1Sparse = new HttpPost(TestClientFactory.createURLString());
        httppost1Sparse.setHeader(HttpHeaders.CONTENT_TYPE, SerTokens.MIME_JSON);
        httppost1Sparse.setHeader(HttpHeaders.ACCEPT, SerTokens.MIME_GRAPHSON_V1_UNTYPED);
        httppost1Sparse.setEntity(new StringEntity("{\"gremlin\":\"1-1\"}", Consts.UTF_8));
=======
        final HttpPost httppost1Untyped = new HttpPost(TestClientFactory.createURLString());
        httppost1Untyped.setHeader(HttpHeaders.CONTENT_TYPE, SerTokens.MIME_JSON);
        httppost1Untyped.setHeader(HttpHeaders.ACCEPT, SerTokens.MIME_GRAPHSON_V1D0_UNTYPED);
        httppost1Untyped.setEntity(new StringEntity("{\"gremlin\":\"1-1\"}", Consts.UTF_8));
>>>>>>> 6593c623

        try (final CloseableHttpResponse response = httpclient.execute(httppost1Untyped)) {
            assertEquals(200, response.getStatusLine().getStatusCode());
            assertEquals(SerTokens.MIME_GRAPHSON_V1_UNTYPED, response.getEntity().getContentType().getValue());
            final String json = EntityUtils.toString(response.getEntity());
            final JsonNode node = mapper.readTree(json);
            assertEquals(0, node.get("result").get("data").get(0).asInt());
        }

        final HttpPost httppost2 = new HttpPost(TestClientFactory.createURLString());
        httppost2.setHeader(HttpHeaders.CONTENT_TYPE, SerTokens.MIME_JSON);
        httppost2.setHeader(HttpHeaders.ACCEPT, SerTokens.MIME_GRAPHSON_V2);
        httppost2.setEntity(new StringEntity("{\"gremlin\":\"1-1\"}", Consts.UTF_8));

        try (final CloseableHttpResponse response = httpclient.execute(httppost2)) {
            assertEquals(200, response.getStatusLine().getStatusCode());
            assertEquals(SerTokens.MIME_GRAPHSON_V2, response.getEntity().getContentType().getValue());
            final String json = EntityUtils.toString(response.getEntity());
            final JsonNode node = mapper.readTree(json);
            assertEquals(0, node.get("result").get("data").get(0).get(GraphSONTokens.VALUEPROP).asInt());
        }

<<<<<<< HEAD
        final HttpPost httppost2Sparse = new HttpPost(TestClientFactory.createURLString());
        httppost2Sparse.setHeader(HttpHeaders.CONTENT_TYPE, SerTokens.MIME_JSON);
        httppost2Sparse.setHeader(HttpHeaders.ACCEPT, SerTokens.MIME_GRAPHSON_V2_UNTYPED);
        httppost2Sparse.setEntity(new StringEntity("{\"gremlin\":\"1-1\"}", Consts.UTF_8));
=======
        final HttpPost httppost2Untyped = new HttpPost(TestClientFactory.createURLString());
        httppost2Untyped.setHeader(HttpHeaders.CONTENT_TYPE, SerTokens.MIME_JSON);
        httppost2Untyped.setHeader(HttpHeaders.ACCEPT, SerTokens.MIME_GRAPHSON_V2D0_UNTYPED);
        httppost2Untyped.setEntity(new StringEntity("{\"gremlin\":\"1-1\"}", Consts.UTF_8));
>>>>>>> 6593c623

        try (final CloseableHttpResponse response = httpclient.execute(httppost2Untyped)) {
            assertEquals(200, response.getStatusLine().getStatusCode());
            assertEquals(SerTokens.MIME_GRAPHSON_V2_UNTYPED, response.getEntity().getContentType().getValue());
            final String json = EntityUtils.toString(response.getEntity());
            final JsonNode node = mapper.readTree(json);
            assertEquals(0, node.get("result").get("data").get(0).asInt());
        }

        final HttpPost httppost3 = new HttpPost(TestClientFactory.createURLString());
        httppost3.setHeader(HttpHeaders.CONTENT_TYPE, SerTokens.MIME_JSON);
        httppost3.setHeader(HttpHeaders.ACCEPT, SerTokens.MIME_GRAPHSON_V3);
        httppost3.setEntity(new StringEntity("{\"gremlin\":\"1-1\"}", Consts.UTF_8));

        try (final CloseableHttpResponse response = httpclient.execute(httppost3)) {
            assertEquals(200, response.getStatusLine().getStatusCode());
            assertEquals(SerTokens.MIME_GRAPHSON_V3, response.getEntity().getContentType().getValue());
            final String json = EntityUtils.toString(response.getEntity());
            final JsonNode node = mapper.readTree(json);
            assertEquals(0, node.get("result").get("data").get(GraphSONTokens.VALUEPROP).get(0).get(GraphSONTokens.VALUEPROP).asInt());
        }
    }

    @Test
    public void should500WithResultThatCantBeSerialized() throws Exception {
        final CloseableHttpClient httpclient = HttpClients.createDefault();
        final HttpPost httppost = new HttpPost(TestClientFactory.createURLString());
        httppost.setEntity(new StringEntity("{\"gremlin\":\"g\"}", Consts.UTF_8));

        try (final CloseableHttpResponse response = httpclient.execute(httppost)) {
            assertEquals(500, response.getStatusLine().getStatusCode());
            assertEquals(SerTokens.MIME_JSON, response.getEntity().getContentType().getValue());
            final String json = EntityUtils.toString(response.getEntity());
            final JsonNode node = mapper.readTree(json);
            assertThat(node.get("message").asText(), startsWith("Could not serialize the result with "));
        }
    }

    @Test
    public void should200OnGETWithGremlinQueryStringArgumentCallingDatetimeFunction() throws Exception {
        final CloseableHttpClient httpclient = HttpClients.createDefault();
        final HttpGet httpget = new HttpGet(TestClientFactory.createURLString("?gremlin=datetime%28%272018-03-22T00%3A35%3A44.741%2B1600%27%29"));

        try (final CloseableHttpResponse response = httpclient.execute(httpget)) {
            assertEquals(200, response.getStatusLine().getStatusCode());
            assertEquals("application/json", response.getEntity().getContentType().getValue());
            final String json = EntityUtils.toString(response.getEntity());
            final JsonNode node = mapper.readTree(json);
            assertEquals(1521621344741L, node.get("result").get("data").get(GraphSONTokens.VALUEPROP).get(0).get(GraphSONTokens.VALUEPROP).longValue());
        }
    }

    @Test
    public void should500OnGETWithEvaluationTimeout() throws Exception {
        // Related to TINKERPOP-2769. This is a similar test to those for WebSocketChannelizer and UnifiedChannelizer.
        final CloseableHttpClient firstClient = HttpClients.createDefault();
        final CloseableHttpClient secondClient = HttpClients.createDefault();

        final HttpPost post = new HttpPost(TestClientFactory.createURLString());
        post.setEntity(new StringEntity("{\"gremlin\":\"g.addV('person').as('p').addE('self').to('p').iterate()\"}", Consts.UTF_8));
        try (final CloseableHttpResponse response = firstClient.execute(post)) {
            assertEquals(200, response.getStatusLine().getStatusCode());
        }

        // This query has a cycle, so it runs until it times out.
        final HttpGet firstGet = new HttpGet(TestClientFactory.createURLString("?gremlin=g.V().repeat(__.out()).until(__.outE().count().is(0)).iterate()"));
        // Add a shorter timeout to the second query to ensure that its timeout is less than the first query's running time.
        final HttpGet secondGet = new HttpGet(TestClientFactory.createURLString("?gremlin=g.with('evaluationTimeout',1000).V().repeat(__.out()).until(__.outE().count().is(0)).iterate()"));

        final Callable<Integer> firstQueryWrapper = () -> {
            try (final CloseableHttpResponse response = firstClient.execute(firstGet)) {
                return response.getStatusLine().getStatusCode();
            }
        };

        final Callable<Integer> secondQueryWrapper = () -> {
            try (final CloseableHttpResponse response = secondClient.execute(secondGet)) {
                return response.getStatusLine().getStatusCode();
            }
        };
        final ScheduledExecutorService threadPool = Executors.newScheduledThreadPool(2);
        final Future<Integer> firstGetResult = threadPool.submit(firstQueryWrapper);
        // Schedule the second task with a slight delay so that it runs after the first task.
        final Future<Integer> secondGetResult = threadPool.schedule(secondQueryWrapper, 1500, TimeUnit.MILLISECONDS);

        // Make sure both requests return a response and don't hang.
        assertEquals(500, firstGetResult.get().intValue());
        assertEquals(500, secondGetResult.get().intValue());

        threadPool.shutdown();
    }
}<|MERGE_RESOLUTION|>--- conflicted
+++ resolved
@@ -114,27 +114,15 @@
                 break;
             case "should200OnPOSTWithAnyGraphSONAcceptHeaderDefaultResultToJson":
                 settings.serializers.clear();
-<<<<<<< HEAD
-                final Settings.SerializerSettings serializerSettingsSparseV1 = new Settings.SerializerSettings();
-                serializerSettingsSparseV1.className = GraphSONUntypedMessageSerializerV1.class.getName();
-                settings.serializers.add(serializerSettingsSparseV1);
-=======
                 final Settings.SerializerSettings serializerSettingsUntypedV1 = new Settings.SerializerSettings();
-                serializerSettingsUntypedV1.className = GraphSONUntypedMessageSerializerV1d0.class.getName();
+                serializerSettingsUntypedV1.className = GraphSONUntypedMessageSerializerV1.class.getName();
                 settings.serializers.add(serializerSettingsUntypedV1);
->>>>>>> 6593c623
                 final Settings.SerializerSettings serializerSettingsTypedV1 = new Settings.SerializerSettings();
                 serializerSettingsTypedV1.className = GraphSONMessageSerializerV1.class.getName();
                 settings.serializers.add(serializerSettingsTypedV1);
-<<<<<<< HEAD
-                final Settings.SerializerSettings serializerSettingsSparseV2 = new Settings.SerializerSettings();
-                serializerSettingsSparseV2.className = GraphSONUntypedMessageSerializerV2.class.getName();
-                settings.serializers.add(serializerSettingsSparseV2);
-=======
                 final Settings.SerializerSettings serializerSettingsUntypedV2 = new Settings.SerializerSettings();
-                serializerSettingsUntypedV2.className = GraphSONUntypedMessageSerializerV2d0.class.getName();
+                serializerSettingsUntypedV2.className = GraphSONUntypedMessageSerializerV2.class.getName();
                 settings.serializers.add(serializerSettingsUntypedV2);
->>>>>>> 6593c623
                 final Settings.SerializerSettings serializerSettingsTypedV2 = new Settings.SerializerSettings();
                 serializerSettingsTypedV2.className = GraphSONMessageSerializerV2.class.getName();
                 settings.serializers.add(serializerSettingsTypedV2);
@@ -949,17 +937,10 @@
             assertEquals(0, node.get("result").get("data").get(0).asInt());
         }
 
-<<<<<<< HEAD
-        final HttpPost httppost1Sparse = new HttpPost(TestClientFactory.createURLString());
-        httppost1Sparse.setHeader(HttpHeaders.CONTENT_TYPE, SerTokens.MIME_JSON);
-        httppost1Sparse.setHeader(HttpHeaders.ACCEPT, SerTokens.MIME_GRAPHSON_V1_UNTYPED);
-        httppost1Sparse.setEntity(new StringEntity("{\"gremlin\":\"1-1\"}", Consts.UTF_8));
-=======
         final HttpPost httppost1Untyped = new HttpPost(TestClientFactory.createURLString());
         httppost1Untyped.setHeader(HttpHeaders.CONTENT_TYPE, SerTokens.MIME_JSON);
-        httppost1Untyped.setHeader(HttpHeaders.ACCEPT, SerTokens.MIME_GRAPHSON_V1D0_UNTYPED);
+        httppost1Untyped.setHeader(HttpHeaders.ACCEPT, SerTokens.MIME_GRAPHSON_V1_UNTYPED);
         httppost1Untyped.setEntity(new StringEntity("{\"gremlin\":\"1-1\"}", Consts.UTF_8));
->>>>>>> 6593c623
 
         try (final CloseableHttpResponse response = httpclient.execute(httppost1Untyped)) {
             assertEquals(200, response.getStatusLine().getStatusCode());
@@ -982,17 +963,10 @@
             assertEquals(0, node.get("result").get("data").get(0).get(GraphSONTokens.VALUEPROP).asInt());
         }
 
-<<<<<<< HEAD
-        final HttpPost httppost2Sparse = new HttpPost(TestClientFactory.createURLString());
-        httppost2Sparse.setHeader(HttpHeaders.CONTENT_TYPE, SerTokens.MIME_JSON);
-        httppost2Sparse.setHeader(HttpHeaders.ACCEPT, SerTokens.MIME_GRAPHSON_V2_UNTYPED);
-        httppost2Sparse.setEntity(new StringEntity("{\"gremlin\":\"1-1\"}", Consts.UTF_8));
-=======
         final HttpPost httppost2Untyped = new HttpPost(TestClientFactory.createURLString());
         httppost2Untyped.setHeader(HttpHeaders.CONTENT_TYPE, SerTokens.MIME_JSON);
-        httppost2Untyped.setHeader(HttpHeaders.ACCEPT, SerTokens.MIME_GRAPHSON_V2D0_UNTYPED);
+        httppost2Untyped.setHeader(HttpHeaders.ACCEPT, SerTokens.MIME_GRAPHSON_V2_UNTYPED);
         httppost2Untyped.setEntity(new StringEntity("{\"gremlin\":\"1-1\"}", Consts.UTF_8));
->>>>>>> 6593c623
 
         try (final CloseableHttpResponse response = httpclient.execute(httppost2Untyped)) {
             assertEquals(200, response.getStatusLine().getStatusCode());
